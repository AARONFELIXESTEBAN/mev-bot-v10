--- conflicted
+++ resolved
@@ -1,110 +1,3 @@
-<<<<<<< HEAD
-# MEV Bot V10 - Example Main Configuration (config.yaml.example)
-# This file provides default values. Create config.yaml or set environment variables to override.
-
-# Global settings
-node_env: "development" # "production" or "development"
-log_level: "info" # "debug", "info", "warn", "error"
-gcp_project_id: "your-gcp-project-id" # Optional, may be inferred if running on GCP
-
-# RPC Endpoints for different networks
-# Environment variables like RPC_URL_MAINNET_HTTP will override these.
-rpc_urls:
-  mainnet:
-    httpUrl: "https://mainnet.infura.io/v3/YOUR_INFURA_PROJECT_ID_HTTP"
-    wssUrl: "wss://mainnet.infura.io/ws/v3/YOUR_INFURA_PROJECT_ID_WSS"
-  sepolia:
-    httpUrl: "https://sepolia.infura.io/v3/YOUR_INFURA_PROJECT_ID_HTTP"
-    wssUrl: "wss://sepolia.infura.io/ws/v3/YOUR_INFURA_PROJECT_ID_WSS"
-
-# Google Cloud KMS configuration
-kms_config:
-  operational_wallet_key_path: "projects/your-gcp-project-id/locations/global/keyRings/your-keyring/cryptoKeys/your-key/cryptoKeyVersions/1"
-
-# Google Cloud Firestore configuration
-firestore_config:
-  project_id: "your-gcp-project-id" # Optional, can be same as gcp_project_id
-  main_collection_v10: "mevBotV10Data" # Used by DataCollectionService
-
-# Data Collection specific settings
-data_collection:
-  log_discarded_opportunities: true # Log discarded opportunities to Firestore
-
-# Mempool Ingestion Service configuration
-mempool_ingestion:
-  publisher_url: "ws://localhost:3001" # URL of the mempool ingestion service publisher
-  max_reconnect_attempts: 10
-  reconnect_interval_ms: 5000
-
-# Opportunity Identification Service Configuration
-opportunity_service:
-  base_token_address: "0xC02aaA39b223FE8D0A0e5C4F27eAD9083C756Cc2" # WETH on Mainnet
-  base_token_symbol: "WETH"
-  base_token_decimals: 18
-  core_whitelisted_tokens_csv: "0xA0b86991c6218b36c1d19D4a2e9Eb0cE3606eB48,0x6B175474E89094C44Da98b954EedeAC495271d0F" # Example: USDC,DAI (comma-separated addresses)
-
-  known_dex_pools_config:
-    - pairAddress: "0xB4e16d0168e52d35CaCD2c6185b44281Ec28C9Dc" # USDC/WETH UniV2
-      dexName: "UniswapV2Router02"
-      token0Symbol: "USDC"
-      token1Symbol: "WETH"
-    - pairAddress: "0x0d4a11d5EEaaC28EC3F61d100daF4d40471f1852" # WETH/WBTC UniV2
-      dexName: "UniswapV2Router02"
-      token0Symbol: "WETH"
-      token1Symbol: "WBTC"
-    - pairAddress: "0x06da0fd433C1A5d7a4faa01111c044910A1848BC" # USDC/WETH SushiSwap
-      dexName: "SushiSwapRouter"
-      token0Symbol: "USDC"
-      token1Symbol: "WETH"
-
-  dex_factories:
-    UniswapV2Router02: "0x5C69bEe701ef814a2B6a3EDD4B1652CB9cc5aA6f" # Uniswap V2 Factory
-    SushiSwapRouter: "0xC0AEe478e3658e2610c5F7A4A2E1777cE9e4f2Ac"   # SushiSwap Factory
-
-  dex_routers:
-    UniswapV2Router02: "0x7a250d5630B4cF539739dF2C5dAcb4c659F2488D"
-    SushiSwapRouter: "0xd9e1cE17f2641f24aE83637ab66a2cca9C378B9F"
-
-# Price Service Configuration
-price_service:
-  weth_usd_price_estimate: 2000.0 # Placeholder USD price for WETH
-
-# Simulation Service Configuration
-simulation_service:
-  default_swap_amount_base_token: "0.1"
-  profit_realism_max_percentage: 50.0
-  max_profit_usd_v10: 5000.0
-  min_profit_threshold_usd: 1.0 # Minimum USD profit to consider executing
-  opportunity_freshness_limit_ms: 15000
-  max_block_age_for_opportunity: 3
-  default_swap_gas_units: 200000
-  min_net_profit_base_token_wei: "1000000000000000"
-
-# Paper Trading Module / Strategy Configuration
-paper_trading_config:
-  enabled: true # Enable or disable paper trading
-  firestore_collection_paper_trades: "paper_trades_v10_dex_arb"
-  initial_portfolio:
-    "0xC02aaA39b223FE8D0A0e5C4F27eAD9083C756Cc2": "10000000000000000000"
-
-# Live Execution Configuration
-execution_config:
-  enabled: false # Enable or disable live trade execution
-
-# Orchestrator Settings
-orchestrator:
-  block_update_interval_ms: 12000 # How often to fetch the current block number
-
-# Secrets to load from GCP Secret Manager in production
-secrets_to_load:
-  - "RPC_URL_MAINNET_HTTP"
-  - "RPC_URL_MAINNET_WSS"
-  - "KMS_KEY_PATH"
-  - "UNISWAPV2_ROUTER_ADDRESS"
-  - "SUSHISWAP_ROUTER_ADDRESS"
-  - "WETH_USD_PRICE_ESTIMATE"
-```
-=======
 # MEV Bot V10 - Example Main Configuration (config.yaml.example)
 # This file provides default values. Create config.yaml or set environment variables to override.
 
@@ -226,6 +119,4 @@
   - "KMS_KEY_PATH"
   - "UNISWAPV2_ROUTER_ADDRESS"
   - "SUSHISWAP_ROUTER_ADDRESS"
-  - "WETH_USD_PRICE_ESTIMATE"
-```
->>>>>>> 36b62ed1
+  - "WETH_USD_PRICE_ESTIMATE"