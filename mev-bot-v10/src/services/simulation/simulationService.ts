--- conflicted
+++ resolved
@@ -1,197 +1,3 @@
-<<<<<<< HEAD
-import { ethers, BigNumber } from 'ethers';
-import { ConfigService } from '../../core/config/configService';
-import { getLogger } from '../../core/logger/loggerService';
-import { RpcService } from '../../core/rpc/rpcService';
-import { SmartContractInteractionService } from '../../core/smartContract/smartContractService';
-import { PotentialOpportunity } from '../opportunity/opportunityService'; // Corrected path
-import { PriceService } from '../price/price.service'; // Corrected path
-import UniswapV2Router02ABI from '../../abis/UniswapV2Router02.json'; // For getAmountsOut
-
-const logger = getLogger();
-
-export interface SimulationResult {
-    opportunity: PotentialOpportunity;
-    pathId: string;
-    isProfitable: boolean;
-    grossProfitBaseToken: BigNumber; // Profit before gas, in base token (e.g., WETH)
-    estimatedGasCostBaseToken: BigNumber; // Total gas cost for both legs, in base token
-    netProfitBaseToken: BigNumber; // Net profit in base token
-    netProfitUsd: number; // Net profit in USD
-    amountInLeg1: BigNumber; // Amount of tokenIn for leg1 (usually default swap amount)
-    amountOutLeg1: BigNumber; // Amount of intermediateToken from leg1
-    amountOutLeg2: BigNumber; // Amount of baseToken from leg2 (final output)
-    profitRealismCheckFailed?: boolean;
-    maxProfitUsdCheckFailed?: boolean;
-    freshnessCheckFailed?: boolean;
-    blockAgeCheckFailed?: boolean;
-    simulationTimestamp: number;
-    error?: string;
-}
-
-export class SimulationService {
-    private defaultSwapAmountBaseToken: BigNumber;
-    private profitRealismMaxPercentage: number;
-    private maxProfitUsd: number;
-    private opportunityFreshnessLimitMs: number;
-    private maxBlockAgeForOpportunity: number;
-    private defaultSwapGasUnits: number; // Gas units for a single Uniswap V2 style swap
-
-    constructor(
-        private configService: ConfigService,
-        private rpcService: RpcService,
-        private scService: SmartContractInteractionService,
-        private priceService: PriceService // For USD conversion of profit
-    ) {
-        this.defaultSwapAmountBaseToken = ethers.utils.parseUnits(
-            this.configService.get('DEFAULT_SWAP_AMOUNT_BASE_TOKEN') || '0.1', // e.g., 0.1 WETH
-            this.configService.get('BASE_TOKEN_DECIMALS') || 18
-        );
-        this.profitRealismMaxPercentage = parseFloat(this.configService.get('PROFIT_REALISM_MAX_PERCENTAGE') || '50.0'); // 50%
-        this.maxProfitUsd = parseFloat(this.configService.get('MAX_PROFIT_USD_V10') || '5000.0'); // $5000
-        this.opportunityFreshnessLimitMs = parseInt(this.configService.get('OPPORTUNITY_FRESHNESS_LIMIT_MS') || '15000', 10); // 15 seconds
-        this.maxBlockAgeForOpportunity = parseInt(this.configService.get('MAX_BLOCK_AGE_FOR_OPPORTUNITY') || '3', 10); // 3 blocks
-        this.defaultSwapGasUnits = parseInt(this.configService.get('DEFAULT_SWAP_GAS_UNITS') || '200000', 10);
-
-        logger.info('SimulationService: Initialized with parameters:');
-        logger.info(`  Default Swap Amount (Base Token): ${ethers.utils.formatUnits(this.defaultSwapAmountBaseToken, this.configService.get('BASE_TOKEN_DECIMALS') || 18)}`);
-        logger.info(`  Profit Realism Max Percentage: ${this.profitRealismMaxPercentage}%`);
-        logger.info(`  Max Profit USD V10: $${this.maxProfitUsd}`);
-        logger.info(`  Opportunity Freshness Limit MS: ${this.opportunityFreshnessLimitMs}ms`);
-        logger.info(`  Max Block Age for Opportunity: ${this.maxBlockAgeForOpportunity} blocks`);
-        logger.info(`  Default Swap Gas Units: ${this.defaultSwapGasUnits}`);
-    }
-
-    private async getRouterContract(dexName: string, network: string = 'mainnet'): Promise<ethers.Contract | null> {
-        // This should come from a more robust DEX registry in ConfigService or a dedicated DexRegistryService
-        const dexConfigs = this.configService.get('KNOWN_DEX_POOLS_CONFIG') as any[] || []; // This is not router config, but might contain it or imply it
-        const routers = this.configService.get('DEX_ROUTERS') as {[name: string]: string} || {}; // e.g. { "UniswapV2": "0x...", "SushiSwap": "0x..." }
-
-        let routerAddress = routers[dexName];
-        if (!routerAddress) { // Fallback to check some common ones if not explicitly mapped
-            if (dexName.toLowerCase().includes("uniswapv2")) routerAddress = "0x7a250d5630B4cF539739dF2C5dAcb4c659F2488D";
-            else if (dexName.toLowerCase().includes("sushiswap")) routerAddress = "0xd9e1cE17f2641f24aE83637ab66a2cca9C378B9F";
-        }
-
-        if (!routerAddress) {
-            logger.error(`SimulationService: Router address for DEX "${dexName}" not found in configuration.`);
-            return null;
-        }
-        // Assuming UniswapV2Router02ABI is compatible for typical 2-hop swaps on these DEXs
-        return this.scService.getContract(routerAddress, UniswapV2Router02ABI, network);
-    }
-
-    public async simulateArbitragePath(
-        opportunity: PotentialOpportunity,
-        currentBlockNumber: number, // For freshness check
-        network: string = 'mainnet'
-    ): Promise<SimulationResult> {
-        const simTime = Date.now();
-        const baseTokenDecimals = opportunity.tokenPath[0].decimals; // Assuming start and end token is base token
-
-        const resultTemplate: Partial<SimulationResult> = {
-            opportunity,
-            pathId: opportunity.id,
-            simulationTimestamp: simTime,
-            amountInLeg1: this.defaultSwapAmountBaseToken,
-        };
-
-        // 1. Opportunity Freshness (SSOT 8.3.B)
-        if ((simTime - opportunity.discoveryTimestamp) > this.opportunityFreshnessLimitMs) {
-            logger.warn({ pathId: opportunity.id }, "SimulationService: Opportunity failed freshness check (too old).");
-            return { ...resultTemplate, isProfitable: false, freshnessCheckFailed: true } as SimulationResult;
-        }
-        if (opportunity.blockNumber && (currentBlockNumber - opportunity.blockNumber > this.maxBlockAgeForOpportunity)) {
-            logger.warn({ pathId: opportunity.id, currentBlock: currentBlockNumber, oppBlock: opportunity.blockNumber }, "SimulationService: Opportunity failed block age check.");
-            return { ...resultTemplate, isProfitable: false, blockAgeCheckFailed: true } as SimulationResult;
-        }
-
-        const router1 = await this.getRouterContract(opportunity.leg1.dexName, network);
-        const router2 = await this.getRouterContract(opportunity.leg2.dexName, network);
-
-        if (!router1 || !router2) {
-            return { ...resultTemplate, isProfitable: false, error: "Router contract(s) not found." } as SimulationResult;
-        }
-
-        let amountOutLeg1: BigNumber;
-        let amountOutLeg2: BigNumber;
-
-        try {
-            // Simulate Leg 1: tokenPath[0] -> tokenPath[1] on DEX1
-            const amounts1 = await router1.getAmountsOut(this.defaultSwapAmountBaseToken, [opportunity.tokenPath[0].address, opportunity.tokenPath[1].address]);
-            amountOutLeg1 = amounts1[1];
-
-            // Simulate Leg 2: tokenPath[1] -> tokenPath[2] (should be baseToken) on DEX2
-            const amounts2 = await router2.getAmountsOut(amountOutLeg1, [opportunity.tokenPath[1].address, opportunity.tokenPath[2].address]);
-            amountOutLeg2 = amounts2[1];
-
-            logger.debug({pathId: opportunity.id, leg1In: this.defaultSwapAmountBaseToken.toString(), leg1Out: amountOutLeg1.toString(), leg2Out: amountOutLeg2.toString()}, "Simulation successful for both legs.");
-
-        } catch (e: any) {
-            logger.warn({ pathId: opportunity.id, err: e.message }, "SimulationService: Error during getAmountsOut simulation.");
-            return { ...resultTemplate, isProfitable: false, error: `getAmountsOut failed: ${e.message}` } as SimulationResult;
-        }
-
-        // Gas Cost Estimation
-        const feeData = await this.rpcService.makeRpcCall(network, 'http', p => p.getFeeData());
-        if (!feeData?.gasPrice) { // Using gasPrice for simplicity, could use EIP-1559 fields
-            logger.warn({ pathId: opportunity.id }, "SimulationService: Could not retrieve gas price for cost estimation.");
-            return { ...resultTemplate, isProfitable: false, error: "Failed to get gas price." } as SimulationResult;
-        }
-        const gasPrice = feeData.gasPrice;
-        const estimatedGasCostLeg1 = gasPrice.mul(this.defaultSwapGasUnits);
-        const estimatedGasCostLeg2 = gasPrice.mul(this.defaultSwapGasUnits);
-        const totalGasCostBaseToken = estimatedGasCostLeg1.add(estimatedGasCostLeg2);
-
-        // Profit Calculation (in BaseToken)
-        const grossProfitBaseToken = amountOutLeg2.sub(this.defaultSwapAmountBaseToken);
-        const netProfitBaseToken = grossProfitBaseToken.sub(totalGasCostBaseToken);
-
-        // Profit in USD
-        const baseTokenUsdPrice = await this.priceService.getUsdPrice(opportunity.tokenPath[0].symbol); // Assumes tokenPath[0] is base (e.g. WETH)
-        const netProfitUsd = parseFloat(ethers.utils.formatUnits(netProfitBaseToken, baseTokenDecimals)) * baseTokenUsdPrice;
-
-
-        // Profit Realism Checks (SSOT 8.3.A)
-        const profitPercentage = grossProfitBaseToken.mul(10000).div(this.defaultSwapAmountBaseToken).toNumber() / 100; // In percentage basis points
-        let profitRealismCheckFailed = false;
-        if (profitPercentage > this.profitRealismMaxPercentage) {
-            logger.warn({ pathId: opportunity.id, profitPercentage, max: this.profitRealismMaxPercentage }, "SimulationService: Potential profit failed realism check (too high %).");
-            profitRealismCheckFailed = true;
-        }
-
-        let maxProfitUsdCheckFailed = false;
-        if (netProfitUsd > this.maxProfitUsd) {
-            logger.warn({ pathId: opportunity.id, netProfitUsd, max: this.maxProfitUsd }, "SimulationService: Potential profit failed USD limit check (too high USD).");
-            maxProfitUsdCheckFailed = true;
-        }
-
-        const isProfitable = netProfitBaseToken.gt(this.configService.get('MIN_NET_PROFIT_BASE_TOKEN_WEI') || "0"); // Compare with min profit threshold from config
-
-        const finalResult: SimulationResult = {
-            ...resultTemplate,
-            isProfitable: isProfitable && !profitRealismCheckFailed && !maxProfitUsdCheckFailed,
-            grossProfitBaseToken,
-            estimatedGasCostBaseToken: totalGasCostBaseToken,
-            netProfitBaseToken,
-            netProfitUsd,
-            amountOutLeg1,
-            amountOutLeg2,
-            profitRealismCheckFailed,
-            maxProfitUsdCheckFailed,
-            // freshnessCheckFailed and blockAgeCheckFailed are set at the beginning
-        };
-
-        if(finalResult.isProfitable) {
-            logger.info({ pathId: opportunity.id, netProfitEth: ethers.utils.formatUnits(netProfitBaseToken, baseTokenDecimals), netProfitUsd: netProfitUsd.toFixed(2) }, "SimulationService: Profitable opportunity found and passed checks.");
-        } else {
-            logger.info({ pathId: opportunity.id, netProfitEth: ethers.utils.formatUnits(netProfitBaseToken, baseTokenDecimals), isProfitable, profitRealismCheckFailed, maxProfitUsdCheckFailed }, "SimulationService: Opportunity not profitable or failed checks.");
-        }
-
-        return finalResult;
-    }
-}
-=======
 import { ethers, BigNumber } from 'ethers';
 import { ConfigService } from '../../core/config/configService';
 import { getLogger } from '../../core/logger/loggerService';
@@ -383,5 +189,4 @@
 
         return finalResult;
     }
-}
->>>>>>> 8a105562
+}