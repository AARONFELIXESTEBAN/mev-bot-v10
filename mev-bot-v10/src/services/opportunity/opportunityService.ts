--- conflicted
+++ resolved
@@ -1,155 +1,3 @@
-<<<<<<< HEAD
-import { ConfigService } from '../../core/config/configService';
-import { getLogger } from '../../core/logger/loggerService';
-import { PriceService, DexPairPriceInfo } from '../price/price.service'; // Corrected path
-import { findTwoHopOpportunities, DecodedMempoolSwap, ArbitragePath, DexPoolInfo, TokenInfo } from '../../arbitrage/pathFinder'; // Adjust path
-import { SmartContractInteractionService } from '../../core/smartContract/smartContractService';
-import { ethers } from 'ethers';
-
-const logger = getLogger();
-
-// This would typically come from the mempool ingestion service's decoded output
-export interface ProcessedMempoolTransaction extends DecodedMempoolSwap {
-    gasPrice?: string; // from the triggering tx
-    baseFeePerGas?: string; // from block of triggering tx (if available)
-    priorityFeePerGas?: string; // from triggering tx
-    blockNumber?: number; // block number of the triggering tx, if already mined (less likely for true mempool)
-}
-
-export interface PotentialOpportunity extends ArbitragePath {
-    estimatedGrossProfitPercentage?: number; // Very rough, pre-simulation
-    // Pool states at time of discovery (optional, could be fetched by simulation service)
-    // leg1PoolState?: DexPairPriceInfo;
-    // leg2PoolState?: DexPairPriceInfo;
-}
-
-export class OpportunityIdentificationService {
-    private baseToken: TokenInfo;
-    private coreWhitelistedTokens: TokenInfo[] = [];
-    private knownDexPools: DexPoolInfo[] = [];
-
-    constructor(
-        private configService: ConfigService,
-        private priceService: PriceService,
-        private scService: SmartContractInteractionService
-    ) {
-        const baseTokenAddress = this.configService.getOrThrow('BASE_TOKEN_ADDRESS');
-        const baseTokenSymbol = this.configService.get('BASE_TOKEN_SYMBOL') || "WETH"; // Default to WETH if not set
-        const baseTokenDecimals = parseInt(this.configService.get('BASE_TOKEN_DECIMALS') || "18");
-        this.baseToken = {
-            address: baseTokenAddress,
-            symbol: baseTokenSymbol,
-            decimals: baseTokenDecimals,
-            name: baseTokenSymbol
-        };
-
-        this.initializeWhitelistedTokensAndPools();
-        logger.info(`OpportunityIdentificationService: Initialized. Base Token: ${this.baseToken.symbol}.`);
-    }
-
-    private async initializeWhitelistedTokensAndPools(): Promise<void> {
-        // Load whitelisted token addresses (CSV)
-        const whitelistedAddressesCsv = this.configService.get('CORE_WHITELISTED_TOKENS_CSV') || "";
-        const addresses = whitelistedAddressesCsv.split(',').map(a => a.trim()).filter(a => ethers.utils.isAddress(a));
-
-        logger.info(`Attempting to load info for whitelisted token addresses: ${addresses.join(', ')}`);
-
-        for (const addr of addresses) {
-            if (addr.toLowerCase() === this.baseToken.address.toLowerCase()) continue; // Skip base token
-            try {
-                // Fetch token details (symbol, decimals, name) using SCService
-                // This assumes ERC20 ABI is cached in SCService as 'ERC20'
-                const [symbol, name, decimals] = await Promise.all([
-                    this.scService.readFunction({ contractAddress: addr, abi: 'ERC20', functionName: 'symbol' }),
-                    this.scService.readFunction({ contractAddress: addr, abi: 'ERC20', functionName: 'name' }),
-                    this.scService.readFunction({ contractAddress: addr, abi: 'ERC20', functionName: 'decimals' }),
-                ]);
-
-                if (symbol && name && typeof decimals === 'number') {
-                    this.coreWhitelistedTokens.push({ address: addr, symbol, name, decimals });
-                } else {
-                    logger.warn(`Could not fetch full details for whitelisted token ${addr}. Symbol: ${symbol}, Name: ${name}, Decimals: ${decimals}`);
-                }
-            } catch (error) {
-                logger.error({ err: error, tokenAddress: addr }, `Failed to fetch details for whitelisted token ${addr}.`);
-            }
-        }
-        logger.info({ tokens: this.coreWhitelistedTokens.map(t => t.symbol) }, `Initialized ${this.coreWhitelistedTokens.length} whitelisted tokens with details.`);
-
-
-        // Load known DEX pools from config (example structure)
-        // Config should provide: pairAddress, dexName, token0Symbol, token1Symbol
-        const configuredPools = this.configService.get('KNOWN_DEX_POOLS_CONFIG') as Array<{
-            pairAddress: string, dexName: string, token0Symbol: string, token1Symbol: string
-        }> || [];
-
-        for (const poolConfig of configuredPools) {
-            const token0 = this.findTokenBySymbol(poolConfig.token0Symbol) || (poolConfig.token0Symbol === this.baseToken.symbol ? this.baseToken : undefined);
-            const token1 = this.findTokenBySymbol(poolConfig.token1Symbol) || (poolConfig.token1Symbol === this.baseToken.symbol ? this.baseToken : undefined);
-
-            if (token0 && token1) {
-                this.knownDexPools.push({
-                    pairAddress: poolConfig.pairAddress,
-                    dexName: poolConfig.dexName,
-                    token0: token0,
-                    token1: token1
-                });
-            } else {
-                logger.warn(`Could not find token info for pool ${poolConfig.pairAddress} tokens: ${poolConfig.token0Symbol}, ${poolConfig.token1Symbol}`);
-            }
-        }
-        logger.info(`Initialized with ${this.knownDexPools.length} known DEX pools from config.`);
-        if (this.knownDexPools.length === 0) {
-             logger.warn("OpportunityIdentificationService: No DEX pools configured/loaded. Pathfinding will be severely limited.");
-        }
-    }
-
-    private findTokenBySymbol(symbol: string): TokenInfo | undefined {
-        if (symbol.toUpperCase() === this.baseToken.symbol.toUpperCase()) return this.baseToken;
-        return this.coreWhitelistedTokens.find(t => t.symbol.toUpperCase() === symbol.toUpperCase());
-    }
-
-
-    public async identifyOpportunitiesFromMempoolTx(
-        processedMempoolTx: ProcessedMempoolTransaction
-    ): Promise<PotentialOpportunity[]> {
-        logger.debug({ txHash: processedMempoolTx.txHash }, "OpportunityIDService: Processing mempool transaction for 2-hop opportunities.");
-
-        if (this.knownDexPools.length === 0 || this.coreWhitelistedTokens.length === 0) {
-            logger.warn("OpportunityIDService: No known DEX pools or whitelisted tokens available for pathfinding. Ensure configuration is complete.");
-            return [];
-        }
-
-        // Ensure all token addresses in the mempool tx path are EIP-55 checksummed if necessary by pathFinder or downstream
-        // (ethers usually returns checksummed addresses from contract calls)
-
-        const potentialPaths = findTwoHopOpportunities(
-            processedMempoolTx,
-            this.baseToken,
-            this.coreWhitelistedTokens,
-            this.knownDexPools
-        );
-
-        if (potentialPaths.length === 0) {
-            return [];
-        }
-
-        const opportunities: PotentialOpportunity[] = [];
-        for (const path of potentialPaths) {
-            // For MVP, directly consider paths found by pathFinder as potential opportunities.
-            // More advanced: re-fetch current reserves for pools in 'path' using PriceService
-            // to ensure the opportunity hasn't vanished due to other txs.
-            // This adds latency but increases accuracy before full simulation.
-            // For now, we pass it on, simulation service will use fresh reserves.
-
-            const opportunity: PotentialOpportunity = { ...path };
-            opportunities.push(opportunity);
-            logger.info({ pathId: path.id, sourceTx: path.sourceTxHash, leg1Dex: path.leg1.dexName, leg2Dex: path.leg2.dexName }, `OpportunityIDService: Identified potential 2-hop opportunity.`);
-        }
-        return opportunities;
-    }
-}
-=======
 import { ConfigService } from '../../core/config/configService';
 import { getLogger } from '../../core/logger/loggerService';
 import { PriceService, DexPairPriceInfo } from './priceService'; // Adjust path
@@ -299,5 +147,4 @@
         }
         return opportunities;
     }
-}
->>>>>>> 8a105562
+}