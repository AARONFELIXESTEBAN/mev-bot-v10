<<<<<<< HEAD
// Placeholder for DEX Arbitrage Strategy Logic (including Paper Trading Module)
import { SimulationResult } from '@services/simulation/simulationService'; // Updated path
import { DataCollectionService as FirestoreService } from '@core/dataCollection/firestoreService'; // Updated import and aliased
import { getLogger } from '@core/logger/loggerService'; // Changed logger import
import { type Logger as PinoLogger } from 'pino'; // Added PinoLogger type import
=======
import { SimulationResult } from '@services/simulation/simulationService';
import { DataCollectionService as FirestoreService } from '@core/dataCollection/firestoreService';
import { getLogger } from '@core/logger/loggerService'; // Removed pino import
>>>>>>> e5403c15
import { ethers } from 'ethers';

export interface PaperTrade {
    id: string;
<<<<<<< HEAD
    opportunityId: string; // Changed from opportunityPathName
    simulatedNetProfitBaseToken: string; // Store formatted string from simulation.netProfitBaseToken
    netProfitUsd: number; // from simulation.netProfitUsd
    amountInStartToken: string; // Store formatted string from simulation.opportunity.estimatedAmountInStartToken or simulation.amountInLeg1
    simulatedAmountOutEndToken: string; // Store formatted string from simulation.amountOutLeg2
    totalGasCostEstimateBaseToken: string; // Store formatted string from simulation.estimatedGasCostBaseToken
    simulationTimestamp: number; // from simulation.simulationTimestamp
    pathId: string; // from simulation.pathId
}

export class DexArbitrageStrategy {
    private logger: PinoLogger; // Changed logger type to PinoLogger
    private firestoreService: FirestoreService; // Type remains FirestoreService due to alias
=======
    opportunityPathId: string; // Changed from opportunityPathName to opportunityPathId
    simulatedNetProfitBaseToken: string;
    netProfitUsd: number;
    amountInStartToken: string;
    simulatedAmountOutEndToken: string;
    totalGasCostEstimateBaseToken: string;
    simulationTimestamp: number;
    pathId: string;
}

export class DexArbitrageStrategy {
    private logger: ReturnType<typeof getLogger>; // Use ReturnType to infer logger type
    private firestoreService: FirestoreService;
>>>>>>> e5403c15
    private paperTradeCollection: string;
    private virtualPortfolio: { [tokenAddress: string]: ethers.BigNumber };
    private initialPortfolio: { [tokenAddress: string]: string };

    constructor(
        firestoreService: FirestoreService,
        paperTradeCollection: string = 'paper_trades_dex_arb',
        initialPortfolio: { [tokenAddress: string]: string } = { "WETH_ADDRESS_PLACEHOLDER": "10000000000000000000" } // Default 10 WETH
    ) {
        this.logger = getLogger().child({ module: 'DexArbitrageStrategy' });
        this.firestoreService = firestoreService;
        this.paperTradeCollection = paperTradeCollection;
        this.initialPortfolio = initialPortfolio;
        this.virtualPortfolio = {};
        this.resetVirtualPortfolio();
        this.logger.info("DEX Arbitrage Strategy (Paper Trading Module) Initialized.");
        this.logger.info({ initialPortfolio: this.getPortfolioDisplay() }, "Initial Virtual Portfolio");
    }

    resetVirtualPortfolio() {
        this.virtualPortfolio = {};
        for (const token in this.initialPortfolio) {
            this.virtualPortfolio[token] = ethers.BigNumber.from(this.initialPortfolio[token]);
        }
    }

    getPortfolioDisplay(): { [tokenAddress: string]: string } {
        const display: { [tokenAddress: string]: string } = {};
        for (const token in this.virtualPortfolio) {
            display[token] = ethers.utils.formatUnits(this.virtualPortfolio[token], 18); // Assuming 18 decimals
        }
        return display;
    }

    async executePaperTrade(simulation: SimulationResult): Promise<void> {
        if (!simulation.isProfitable) {
<<<<<<< HEAD
            this.logger.info({ opportunityId: simulation.opportunity.id, pathId: simulation.pathId }, "Strategy: Skipping non-profitable simulation.");
=======
            this.logger.info({ pathId: simulation.pathId }, "Strategy: Skipping non-profitable simulation.");
>>>>>>> e5403c15
            return;
        }

        const profitAmount = simulation.netProfitBaseToken;
        const startTokenAddress = simulation.opportunity.tokenPath[0].address;

        if (!this.virtualPortfolio[startTokenAddress]) {
            this.virtualPortfolio[startTokenAddress] = ethers.BigNumber.from(0);
        }
        this.virtualPortfolio[startTokenAddress] = this.virtualPortfolio[startTokenAddress].add(profitAmount);

        const baseTokenDecimals = simulation.opportunity.tokenPath[0].decimals;
        const endTokenDecimals = simulation.opportunity.tokenPath[2].decimals;

<<<<<<< HEAD
        const tradeId = `${simulation.opportunity.id}-${simulation.simulationTimestamp}-${ethers.utils.formatUnits(simulation.amountInLeg1, baseTokenDecimals).slice(-6)}`;
        const paperTrade: PaperTrade = {
            id: tradeId,
            opportunityId: simulation.opportunity.id,
=======
        const tradeId = `${simulation.pathId}-${simulation.simulationTimestamp}-${ethers.utils.formatUnits(simulation.amountInLeg1, baseTokenDecimals).slice(-6)}`;
        const paperTrade: PaperTrade = {
            id: tradeId,
            opportunityPathId: simulation.pathId, // Changed from opportunityPathName to opportunityPathId
>>>>>>> e5403c15
            simulatedNetProfitBaseToken: ethers.utils.formatUnits(simulation.netProfitBaseToken, baseTokenDecimals),
            netProfitUsd: simulation.netProfitUsd,
            amountInStartToken: ethers.utils.formatUnits(simulation.amountInLeg1, baseTokenDecimals),
            simulatedAmountOutEndToken: ethers.utils.formatUnits(simulation.amountOutLeg2, endTokenDecimals),
            totalGasCostEstimateBaseToken: ethers.utils.formatUnits(simulation.estimatedGasCostBaseToken, baseTokenDecimals),
            simulationTimestamp: simulation.simulationTimestamp,
            pathId: simulation.pathId,
        };

        await this.firestoreService.logData(paperTrade, this.paperTradeCollection, paperTrade.id);
        this.logger.info({
            tradeId: paperTrade.id,
            pathId: paperTrade.pathId,
<<<<<<< HEAD
            opportunityId: paperTrade.opportunityId,
=======
            pathIdLogged: paperTrade.opportunityPathId, // Changed from pathName to pathIdLogged for clarity
>>>>>>> e5403c15
            profitBaseToken: paperTrade.simulatedNetProfitBaseToken,
            netProfitUsd: paperTrade.netProfitUsd,
            startToken: startTokenAddress,
            newBalance: ethers.utils.formatUnits(this.virtualPortfolio[startTokenAddress], baseTokenDecimals)
        }, "Strategy: Paper trade executed.");
    }

    async getPortfolioSnapshot(): Promise<{ [tokenAddress: string]: string }> {
        return this.getPortfolioDisplay();
    }

    async getAllPaperTrades(): Promise<PaperTrade[]> {
        const mainCollectionName = this.firestoreService.getMainCollectionName();
        const fullCollectionPath = `${mainCollectionName}/${this.paperTradeCollection}`;
        const trades = await this.firestoreService.queryCollection(
            fullCollectionPath,
            (ref: any) => ref.orderBy('simulationTimestamp', 'desc').limit(100)
        );
        return trades as PaperTrade[];
    }
}<|MERGE_RESOLUTION|>--- conflicted
+++ resolved
@@ -1,19 +1,12 @@
-<<<<<<< HEAD
 // Placeholder for DEX Arbitrage Strategy Logic (including Paper Trading Module)
 import { SimulationResult } from '@services/simulation/simulationService'; // Updated path
 import { DataCollectionService as FirestoreService } from '@core/dataCollection/firestoreService'; // Updated import and aliased
 import { getLogger } from '@core/logger/loggerService'; // Changed logger import
 import { type Logger as PinoLogger } from 'pino'; // Added PinoLogger type import
-=======
-import { SimulationResult } from '@services/simulation/simulationService';
-import { DataCollectionService as FirestoreService } from '@core/dataCollection/firestoreService';
-import { getLogger } from '@core/logger/loggerService'; // Removed pino import
->>>>>>> e5403c15
 import { ethers } from 'ethers';
 
 export interface PaperTrade {
     id: string;
-<<<<<<< HEAD
     opportunityId: string; // Changed from opportunityPathName
     simulatedNetProfitBaseToken: string; // Store formatted string from simulation.netProfitBaseToken
     netProfitUsd: number; // from simulation.netProfitUsd
@@ -27,21 +20,6 @@
 export class DexArbitrageStrategy {
     private logger: PinoLogger; // Changed logger type to PinoLogger
     private firestoreService: FirestoreService; // Type remains FirestoreService due to alias
-=======
-    opportunityPathId: string; // Changed from opportunityPathName to opportunityPathId
-    simulatedNetProfitBaseToken: string;
-    netProfitUsd: number;
-    amountInStartToken: string;
-    simulatedAmountOutEndToken: string;
-    totalGasCostEstimateBaseToken: string;
-    simulationTimestamp: number;
-    pathId: string;
-}
-
-export class DexArbitrageStrategy {
-    private logger: ReturnType<typeof getLogger>; // Use ReturnType to infer logger type
-    private firestoreService: FirestoreService;
->>>>>>> e5403c15
     private paperTradeCollection: string;
     private virtualPortfolio: { [tokenAddress: string]: ethers.BigNumber };
     private initialPortfolio: { [tokenAddress: string]: string };
@@ -78,11 +56,7 @@
 
     async executePaperTrade(simulation: SimulationResult): Promise<void> {
         if (!simulation.isProfitable) {
-<<<<<<< HEAD
             this.logger.info({ opportunityId: simulation.opportunity.id, pathId: simulation.pathId }, "Strategy: Skipping non-profitable simulation.");
-=======
-            this.logger.info({ pathId: simulation.pathId }, "Strategy: Skipping non-profitable simulation.");
->>>>>>> e5403c15
             return;
         }
 
@@ -96,18 +70,10 @@
 
         const baseTokenDecimals = simulation.opportunity.tokenPath[0].decimals;
         const endTokenDecimals = simulation.opportunity.tokenPath[2].decimals;
-
-<<<<<<< HEAD
         const tradeId = `${simulation.opportunity.id}-${simulation.simulationTimestamp}-${ethers.utils.formatUnits(simulation.amountInLeg1, baseTokenDecimals).slice(-6)}`;
         const paperTrade: PaperTrade = {
             id: tradeId,
             opportunityId: simulation.opportunity.id,
-=======
-        const tradeId = `${simulation.pathId}-${simulation.simulationTimestamp}-${ethers.utils.formatUnits(simulation.amountInLeg1, baseTokenDecimals).slice(-6)}`;
-        const paperTrade: PaperTrade = {
-            id: tradeId,
-            opportunityPathId: simulation.pathId, // Changed from opportunityPathName to opportunityPathId
->>>>>>> e5403c15
             simulatedNetProfitBaseToken: ethers.utils.formatUnits(simulation.netProfitBaseToken, baseTokenDecimals),
             netProfitUsd: simulation.netProfitUsd,
             amountInStartToken: ethers.utils.formatUnits(simulation.amountInLeg1, baseTokenDecimals),
@@ -121,11 +87,7 @@
         this.logger.info({
             tradeId: paperTrade.id,
             pathId: paperTrade.pathId,
-<<<<<<< HEAD
-            opportunityId: paperTrade.opportunityId,
-=======
             pathIdLogged: paperTrade.opportunityPathId, // Changed from pathName to pathIdLogged for clarity
->>>>>>> e5403c15
             profitBaseToken: paperTrade.simulatedNetProfitBaseToken,
             netProfitUsd: paperTrade.netProfitUsd,
             startToken: startTokenAddress,
