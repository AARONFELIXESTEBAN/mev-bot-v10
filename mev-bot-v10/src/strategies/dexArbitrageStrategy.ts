--- conflicted
+++ resolved
@@ -1,145 +1,111 @@
-<<<<<<< HEAD
-import { SimulationResult } from '@services/simulation/simulationService';
-import { DataCollectionService as FirestoreService } from '@core/dataCollection/firestoreService';
-import { getLogger } from '@core/logger/loggerService'; // Removed pino import
-=======
-// Placeholder for DEX Arbitrage Strategy Logic (including Paper Trading Module)
-import { SimulationResult } from '@services/simulation/simulationService'; // Updated path
-import { DataCollectionService as FirestoreService } from '@core/dataCollection/firestoreService'; // Updated import and aliased
-import { getLogger } from '@core/logger/loggerService'; // Changed logger import
-import { type Logger as PinoLogger } from 'pino'; // Added PinoLogger type import
->>>>>>> 36b62ed1
-import { ethers } from 'ethers';
-
-export interface PaperTrade {
-    id: string;
-<<<<<<< HEAD
-    opportunityPathId: string; // Changed from opportunityPathName to opportunityPathId
-    simulatedNetProfitBaseToken: string;
-    netProfitUsd: number;
-    amountInStartToken: string;
-    simulatedAmountOutEndToken: string;
-    totalGasCostEstimateBaseToken: string;
-    simulationTimestamp: number;
-    pathId: string;
-}
-
-export class DexArbitrageStrategy {
-    private logger: ReturnType<typeof getLogger>; // Use ReturnType to infer logger type
-    private firestoreService: FirestoreService;
-=======
-    opportunityId: string; // Changed from opportunityPathName
-    simulatedNetProfitBaseToken: string; // Store formatted string from simulation.netProfitBaseToken
-    netProfitUsd: number; // from simulation.netProfitUsd
-    amountInStartToken: string; // Store formatted string from simulation.opportunity.estimatedAmountInStartToken or simulation.amountInLeg1
-    simulatedAmountOutEndToken: string; // Store formatted string from simulation.amountOutLeg2
-    totalGasCostEstimateBaseToken: string; // Store formatted string from simulation.estimatedGasCostBaseToken
-    simulationTimestamp: number; // from simulation.simulationTimestamp
-    pathId: string; // from simulation.pathId
-}
-
-export class DexArbitrageStrategy {
-    private logger: PinoLogger; // Changed logger type to PinoLogger
-    private firestoreService: FirestoreService; // Type remains FirestoreService due to alias
->>>>>>> 36b62ed1
-    private paperTradeCollection: string;
-    private virtualPortfolio: { [tokenAddress: string]: ethers.BigNumber };
-    private initialPortfolio: { [tokenAddress: string]: string };
-
-    constructor(
-        firestoreService: FirestoreService,
-        paperTradeCollection: string = 'paper_trades_dex_arb',
-        initialPortfolio: { [tokenAddress: string]: string } = { "WETH_ADDRESS_PLACEHOLDER": "10000000000000000000" } // Default 10 WETH
-    ) {
-        this.logger = getLogger().child({ module: 'DexArbitrageStrategy' });
-        this.firestoreService = firestoreService;
-        this.paperTradeCollection = paperTradeCollection;
-        this.initialPortfolio = initialPortfolio;
-        this.virtualPortfolio = {};
-        this.resetVirtualPortfolio();
-        this.logger.info("DEX Arbitrage Strategy (Paper Trading Module) Initialized.");
-        this.logger.info({ initialPortfolio: this.getPortfolioDisplay() }, "Initial Virtual Portfolio");
-    }
-
-    resetVirtualPortfolio() {
-        this.virtualPortfolio = {};
-        for (const token in this.initialPortfolio) {
-            this.virtualPortfolio[token] = ethers.BigNumber.from(this.initialPortfolio[token]);
-        }
-    }
-
-    getPortfolioDisplay(): { [tokenAddress: string]: string } {
-        const display: { [tokenAddress: string]: string } = {};
-        for (const token in this.virtualPortfolio) {
-            display[token] = ethers.utils.formatUnits(this.virtualPortfolio[token], 18); // Assuming 18 decimals
-        }
-        return display;
-    }
-
-    async executePaperTrade(simulation: SimulationResult): Promise<void> {
-        if (!simulation.isProfitable) {
-<<<<<<< HEAD
-            this.logger.info({ pathId: simulation.pathId }, "Strategy: Skipping non-profitable simulation.");
-=======
-            this.logger.info({ opportunityId: simulation.opportunity.id, pathId: simulation.pathId }, "Strategy: Skipping non-profitable simulation.");
->>>>>>> 36b62ed1
-            return;
-        }
-
-        const profitAmount = simulation.netProfitBaseToken;
-        const startTokenAddress = simulation.opportunity.tokenPath[0].address;
-
-        if (!this.virtualPortfolio[startTokenAddress]) {
-            this.virtualPortfolio[startTokenAddress] = ethers.BigNumber.from(0);
-        }
-        this.virtualPortfolio[startTokenAddress] = this.virtualPortfolio[startTokenAddress].add(profitAmount);
-
-        const baseTokenDecimals = simulation.opportunity.tokenPath[0].decimals;
-        const endTokenDecimals = simulation.opportunity.tokenPath[2].decimals;
-<<<<<<< HEAD
-
-        const tradeId = `${simulation.pathId}-${simulation.simulationTimestamp}-${ethers.utils.formatUnits(simulation.amountInLeg1, baseTokenDecimals).slice(-6)}`;
-        const paperTrade: PaperTrade = {
-            id: tradeId,
-            opportunityPathId: simulation.pathId, // Changed from opportunityPathName to opportunityPathId
-=======
-        const tradeId = `${simulation.opportunity.id}-${simulation.simulationTimestamp}-${ethers.utils.formatUnits(simulation.amountInLeg1, baseTokenDecimals).slice(-6)}`;
-        const paperTrade: PaperTrade = {
-            id: tradeId,
-            opportunityId: simulation.opportunity.id,
->>>>>>> 36b62ed1
-            simulatedNetProfitBaseToken: ethers.utils.formatUnits(simulation.netProfitBaseToken, baseTokenDecimals),
-            netProfitUsd: simulation.netProfitUsd,
-            amountInStartToken: ethers.utils.formatUnits(simulation.amountInLeg1, baseTokenDecimals),
-            simulatedAmountOutEndToken: ethers.utils.formatUnits(simulation.amountOutLeg2, endTokenDecimals),
-            totalGasCostEstimateBaseToken: ethers.utils.formatUnits(simulation.estimatedGasCostBaseToken, baseTokenDecimals),
-            simulationTimestamp: simulation.simulationTimestamp,
-            pathId: simulation.pathId,
-        };
-
-        await this.firestoreService.logData(paperTrade, this.paperTradeCollection, paperTrade.id);
-        this.logger.info({
-            tradeId: paperTrade.id,
-            pathId: paperTrade.pathId,
-            pathIdLogged: paperTrade.opportunityPathId, // Changed from pathName to pathIdLogged for clarity
-            profitBaseToken: paperTrade.simulatedNetProfitBaseToken,
-            netProfitUsd: paperTrade.netProfitUsd,
-            startToken: startTokenAddress,
-            newBalance: ethers.utils.formatUnits(this.virtualPortfolio[startTokenAddress], baseTokenDecimals)
-        }, "Strategy: Paper trade executed.");
-    }
-
-    async getPortfolioSnapshot(): Promise<{ [tokenAddress: string]: string }> {
-        return this.getPortfolioDisplay();
-    }
-
-    async getAllPaperTrades(): Promise<PaperTrade[]> {
-        const mainCollectionName = this.firestoreService.getMainCollectionName();
-        const fullCollectionPath = `${mainCollectionName}/${this.paperTradeCollection}`;
-        const trades = await this.firestoreService.queryCollection(
-            fullCollectionPath,
-            (ref: any) => ref.orderBy('simulationTimestamp', 'desc').limit(100)
-        );
-        return trades as PaperTrade[];
-    }
+// Placeholder for DEX Arbitrage Strategy Logic (including Paper Trading Module)
+import { SimulationResult } from '@services/simulation/simulationService'; // Updated path
+import { DataCollectionService as FirestoreService } from '@core/dataCollection/firestoreService'; // Updated import and aliased
+import { getLogger } from '@core/logger/loggerService'; // Changed logger import
+import { type Logger as PinoLogger } from 'pino'; // Added PinoLogger type import
+import { ethers } from 'ethers';
+
+export interface PaperTrade {
+    id: string;
+    opportunityId: string; // Changed from opportunityPathName
+    simulatedNetProfitBaseToken: string; // Store formatted string from simulation.netProfitBaseToken
+    netProfitUsd: number; // from simulation.netProfitUsd
+    amountInStartToken: string; // Store formatted string from simulation.opportunity.estimatedAmountInStartToken or simulation.amountInLeg1
+    simulatedAmountOutEndToken: string; // Store formatted string from simulation.amountOutLeg2
+    totalGasCostEstimateBaseToken: string; // Store formatted string from simulation.estimatedGasCostBaseToken
+    simulationTimestamp: number; // from simulation.simulationTimestamp
+    pathId: string; // from simulation.pathId
+}
+
+export class DexArbitrageStrategy {
+    private logger: PinoLogger; // Changed logger type to PinoLogger
+    private firestoreService: FirestoreService; // Type remains FirestoreService due to alias
+    private paperTradeCollection: string;
+    private virtualPortfolio: { [tokenAddress: string]: ethers.BigNumber };
+    private initialPortfolio: { [tokenAddress: string]: string };
+
+    constructor(
+        firestoreService: FirestoreService,
+        paperTradeCollection: string = 'paper_trades_dex_arb',
+        initialPortfolio: { [tokenAddress: string]: string } = { "WETH_ADDRESS_PLACEHOLDER": "10000000000000000000" } // Default 10 WETH
+    ) {
+        this.logger = getLogger().child({ module: 'DexArbitrageStrategy' });
+        this.firestoreService = firestoreService;
+        this.paperTradeCollection = paperTradeCollection;
+        this.initialPortfolio = initialPortfolio;
+        this.virtualPortfolio = {};
+        this.resetVirtualPortfolio();
+        this.logger.info("DEX Arbitrage Strategy (Paper Trading Module) Initialized.");
+        this.logger.info({ initialPortfolio: this.getPortfolioDisplay() }, "Initial Virtual Portfolio");
+    }
+
+    resetVirtualPortfolio() {
+        this.virtualPortfolio = {};
+        for (const token in this.initialPortfolio) {
+            this.virtualPortfolio[token] = ethers.BigNumber.from(this.initialPortfolio[token]);
+        }
+    }
+
+    getPortfolioDisplay(): { [tokenAddress: string]: string } {
+        const display: { [tokenAddress: string]: string } = {};
+        for (const token in this.virtualPortfolio) {
+            display[token] = ethers.utils.formatUnits(this.virtualPortfolio[token], 18); // Assuming 18 decimals
+        }
+        return display;
+    }
+
+    async executePaperTrade(simulation: SimulationResult): Promise<void> {
+        if (!simulation.isProfitable) {
+            this.logger.info({ opportunityId: simulation.opportunity.id, pathId: simulation.pathId }, "Strategy: Skipping non-profitable simulation.");
+            return;
+        }
+
+        const profitAmount = simulation.netProfitBaseToken;
+        const startTokenAddress = simulation.opportunity.tokenPath[0].address;
+
+        if (!this.virtualPortfolio[startTokenAddress]) {
+            this.virtualPortfolio[startTokenAddress] = ethers.BigNumber.from(0);
+        }
+        this.virtualPortfolio[startTokenAddress] = this.virtualPortfolio[startTokenAddress].add(profitAmount);
+
+        const baseTokenDecimals = simulation.opportunity.tokenPath[0].decimals;
+        const endTokenDecimals = simulation.opportunity.tokenPath[2].decimals;
+        const tradeId = `${simulation.opportunity.id}-${simulation.simulationTimestamp}-${ethers.utils.formatUnits(simulation.amountInLeg1, baseTokenDecimals).slice(-6)}`;
+        const paperTrade: PaperTrade = {
+            id: tradeId,
+            opportunityId: simulation.opportunity.id,
+            simulatedNetProfitBaseToken: ethers.utils.formatUnits(simulation.netProfitBaseToken, baseTokenDecimals),
+            netProfitUsd: simulation.netProfitUsd,
+            amountInStartToken: ethers.utils.formatUnits(simulation.amountInLeg1, baseTokenDecimals),
+            simulatedAmountOutEndToken: ethers.utils.formatUnits(simulation.amountOutLeg2, endTokenDecimals),
+            totalGasCostEstimateBaseToken: ethers.utils.formatUnits(simulation.estimatedGasCostBaseToken, baseTokenDecimals),
+            simulationTimestamp: simulation.simulationTimestamp,
+            pathId: simulation.pathId,
+        };
+
+        await this.firestoreService.logData(paperTrade, this.paperTradeCollection, paperTrade.id);
+        this.logger.info({
+            tradeId: paperTrade.id,
+            pathId: paperTrade.pathId,
+            pathIdLogged: paperTrade.opportunityPathId, // Changed from pathName to pathIdLogged for clarity
+            profitBaseToken: paperTrade.simulatedNetProfitBaseToken,
+            netProfitUsd: paperTrade.netProfitUsd,
+            startToken: startTokenAddress,
+            newBalance: ethers.utils.formatUnits(this.virtualPortfolio[startTokenAddress], baseTokenDecimals)
+        }, "Strategy: Paper trade executed.");
+    }
+
+    async getPortfolioSnapshot(): Promise<{ [tokenAddress: string]: string }> {
+        return this.getPortfolioDisplay();
+    }
+
+    async getAllPaperTrades(): Promise<PaperTrade[]> {
+        const mainCollectionName = this.firestoreService.getMainCollectionName();
+        const fullCollectionPath = `${mainCollectionName}/${this.paperTradeCollection}`;
+        const trades = await this.firestoreService.queryCollection(
+            fullCollectionPath,
+            (ref: any) => ref.orderBy('simulationTimestamp', 'desc').limit(100)
+        );
+        return trades as PaperTrade[];
+    }
 }