--- conflicted
+++ resolved
@@ -1,167 +1,163 @@
-// Placeholder for ABI Utilities
-import fs from 'fs/promises';
-import path from 'path';
-import { utils as ethersUtils } from 'ethers';
-
-// Path to the ABIs directory.
-// Assuming 'src/abis' is copied to 'dist/abis' during build,
-// and this file 'abiUtils.js' will be in 'dist/utils'.
-// So, the path from 'dist/utils' to 'dist/abis' is '../abis'.
-const ABI_DIR = path.join(__dirname, '../abis');
-
-export interface IAbiCache {
-    loadAbi(name: string, filePath?: string): Promise<readonly ethersUtils.Fragment[] | null>;
-    getAbi(name: string): Promise<readonly ethersUtils.Fragment[] | null>;
-    // Allow addAbi to take string arrays which will be converted, or Fragment arrays
-    addAbi(name: string, abi: ethersUtils.Fragment[] | ReadonlyArray<string>): void;
-}
-
-export class AbiCache implements IAbiCache {
-    private cache: Map<string, readonly ethersUtils.Fragment[]> = new Map();
-
-    constructor(preloadAbis?: { name: string, path?: string, abi?: ethersUtils.Fragment[] | ReadonlyArray<string> }[]) {
-        if (preloadAbis) {
-            for (const item of preloadAbis) {
-                if (item.abi) {
-                    this.addAbi(item.name, item.abi);
-                } else if (item.path) { // Ensure path is provided if abi is not
-                    this.loadAbi(item.name, item.path); // Fire-and-forget loading
-                }
-            }
-        }
-    }
-
-    async loadAbi(name: string, filePath?: string): Promise<readonly ethersUtils.Fragment[] | null> {
-        const lowerCaseName = name.toLowerCase();
-        if (this.cache.has(lowerCaseName)) {
-            return this.cache.get(lowerCaseName)!;
-        }
-        const fPath = filePath || path.join(ABI_DIR, `${name}.json`); // Use name for filename, cache with lowerCaseName
-        try {
-            const abiString = await fs.readFile(fPath, 'utf-8');
-            // JSON.parse will produce an array of objects/strings, which Interface constructor can handle
-            // Changed JsonFragment to Fragment as per error message hint and Interface constructor flexibility
-            const abiInput = JSON.parse(abiString) as (string | ethersUtils.Fragment)[];
-            const iface = new ethersUtils.Interface(abiInput);
-            const fragments = iface.fragments; // iface.fragments is already readonly ethersUtils.Fragment[]
-            this.cache.set(lowerCaseName, fragments);
-            console.log(`ABI Cache: Loaded ABI for ${name} from ${fPath}`);
-            return fragments;
-        } catch (error) {
-            console.error(`ABI Cache: Error loading ABI for ${name} from ${fPath}:`, error);
-            return null;
-        }
-    }
-
-    async getAbi(name: string): Promise<readonly ethersUtils.Fragment[] | null> {
-        const lowerCaseName = name.toLowerCase();
-        if (!this.cache.has(lowerCaseName)) {
-            // loadAbi now returns readonly Fragment[], which is compatible
-            return this.loadAbi(name);
-        }
-        return this.cache.get(lowerCaseName) || null;
-    }
-
-    addAbi(name: string, abi: ethersUtils.Fragment[] | ReadonlyArray<string>): void {
-        const lowerCaseName = name.toLowerCase();
-        try {
-            const iface = new ethersUtils.Interface(abi);
-            // iface.fragments is readonly Fragment[], compatible with cache type
-            this.cache.set(lowerCaseName, iface.fragments);
-            console.log(`ABI Cache: Manually added/processed ABI for ${name}`);
-        } catch (error) {
-            console.error(`ABI Cache: Error processing ABI for ${name}:`, error);
-        }
-    }
-}
-
-// Pre-defined ABIs (can be loaded from JSON files as well)
-// Changed type annotation to ReadonlyArray<string>
-export const ERC20ABI: ReadonlyArray<string> = [
-    "function name() view returns (string)",
-    "function symbol() view returns (string)",
-    "function decimals() view returns (uint8)",
-    "function totalSupply() view returns (uint256)",
-    "function balanceOf(address owner) view returns (uint256)",
-    "function transfer(address to, uint amount) returns (bool)",
-    "function approve(address spender, uint amount) returns (bool)",
-    "function allowance(address owner, address spender) view returns (uint256)"
-];
-
-export const UniswapV2PairABI: ReadonlyArray<string> = [
-    "function name() external pure returns (string memory)",
-    "function symbol() external pure returns (string memory)",
-    "function decimals() external pure returns (uint8)",
-    "function totalSupply() external view returns (uint)",
-    "function balanceOf(address owner) external view returns (uint)",
-    "function allowance(address owner, address spender) external view returns (uint)",
-    "function approve(address spender, uint value) external returns (bool)",
-    "function transfer(address to, uint value) external returns (bool)",
-    "function transferFrom(address from, address to, uint value) external returns (bool)",
-    "function DOMAIN_SEPARATOR() external view returns (bytes32)",
-    "function PERMIT_TYPEHASH() external pure returns (bytes32)",
-    "function nonces(address owner) external view returns (uint)",
-    "function permit(address owner, address spender, uint value, uint deadline, uint8 v, bytes32 r, bytes32 s) external",
-    "event Approval(address indexed owner, address indexed spender, uint value)",
-    "event Transfer(address indexed from, address indexed to, uint value)",
-    "function MINIMUM_LIQUIDITY() external pure returns (uint)",
-    "function factory() external view returns (address)",
-    "function token0() external view returns (address)",
-    "function token1() external view returns (address)",
-    "function getReserves() external view returns (uint112 reserve0, uint112 reserve1, uint32 blockTimestampLast)",
-    "function price0CumulativeLast() external view returns (uint)",
-    "function price1CumulativeLast() external view returns (uint)",
-    "function kLast() external view returns (uint)",
-    "event Mint(address indexed sender, uint amount0, uint amount1)",
-<<<<<<< HEAD
-    "event Burn(address indexed sender, uint amount0, uint amount1, address indexed to)",
-=======
-    "event Burn(address indexed sender, uint amount0, uint1, address indexed to)",
->>>>>>> 36b62ed1
-    "event Swap(address indexed sender, uint amount0In, uint amount1In, uint amount0Out, uint amount1Out, address indexed to)",
-    "event Sync(uint112 reserve0, uint112 reserve1)",
-    "function initialize(address, address) external",
-    "function skim(address to) external",
-    "function sync() external"
-];
-
-export const UniswapV2RouterABI: ReadonlyArray<string> = [
-    "constructor(address _factory, address _WETH)",
-    "function WETH() view returns (address)",
-    "function factory() view returns (address)",
-    "function addLiquidity(address tokenA, address tokenB, uint256 amountADesired, uint256 amountBDesired, uint256 amountAMin, uint256 amountBMin, address to, uint256 deadline) returns (uint256 amountA, uint256 amountB, uint256 liquidity)",
-    "function addLiquidityETH(address token, uint256 amountTokenDesired, uint256 amountTokenMin, uint256 amountETHMin, address to, uint256 deadline) payable returns (uint256 amountToken, uint256 amountETH, uint256 liquidity)",
-    "function getAmountIn(uint256 amountOut, uint256 reserveIn, uint256 reserveOut) pure returns (uint256 amountIn)",
-    "function getAmountOut(uint256 amountIn, uint256 reserveIn, uint256 reserveOut) pure returns (uint256 amountOut)",
-    "function getAmountsIn(uint256 amountOut, address[] path) view returns (uint256[] amounts)",
-    "function getAmountsOut(uint256 amountIn, address[] path) view returns (uint256[] amounts)",
-    "function quote(uint256 amountA, uint256 reserveA, uint256 reserveB) pure returns (uint256 amountB)",
-    "function removeLiquidity(address tokenA, address tokenB, uint256 liquidity, uint256 amountAMin, uint256 amountBMin, address to, uint256 deadline) returns (uint256 amountA, uint256 amountB)",
-    "function removeLiquidityETH(address token, uint256 liquidity, uint256 amountTokenMin, uint256 amountETHMin, address to, uint256 deadline) returns (uint256 amountToken, uint256 amountETH)",
-    "function removeLiquidityETHSupportingFeeOnTransferTokens(address token, uint256 liquidity, uint256 amountTokenMin, uint256 amountETHMin, address to, uint256 deadline) returns (uint256 amountETH)",
-    "function removeLiquidityETHWithPermit(address token, uint256 liquidity, uint256 amountTokenMin, uint256 amountETHMin, address to, uint256 deadline, bool approveMax, uint8 v, bytes32 r, bytes32 s) returns (uint256 amountToken, uint256 amountETH)",
-    "function removeLiquidityETHWithPermitSupportingFeeOnTransferTokens(address token, uint256 liquidity, uint256 amountTokenMin, uint256 amountETHMin, address to, uint256 deadline, bool approveMax, uint8 v, bytes32 r, bytes32 s) returns (uint256 amountETH)",
-    "function removeLiquidityWithPermit(address tokenA, address tokenB, uint256 liquidity, uint256 amountAMin, uint256 amountBMin, address to, uint256 deadline, bool approveMax, uint8 v, bytes32 r, bytes32 s) returns (uint256 amountA, uint256 amountB)",
-    "function swapETHForExactTokens(uint256 amountOut, address[] path, address to, uint256 deadline) payable returns (uint256[] amounts)",
-    "function swapExactETHForTokens(uint256 amountOutMin, address[] path, address to, uint256 deadline) payable returns (uint256[] amounts)",
-    "function swapExactETHForTokensSupportingFeeOnTransferTokens(uint256 amountOutMin, address[] path, address to, uint256 deadline) payable",
-    "function swapExactTokensForETH(uint256 amountIn, uint256 amountOutMin, address[] path, address to, uint256 deadline) returns (uint256[] amounts)",
-    "function swapExactTokensForETHSupportingFeeOnTransferTokens(uint256 amountIn, uint256 amountOutMin, address[] path, address to, uint256 deadline)",
-    "function swapExactTokensForTokens(uint256 amountIn, uint256 amountOutMin, address[] path, address to, uint256 deadline) returns (uint256[] amounts)",
-    "function swapExactTokensForTokensSupportingFeeOnTransferTokens(uint256 amountIn, uint256 amountOutMin, address[] path, address to, uint256 deadline)",
-    "function swapTokensForExactETH(uint256 amountOut, uint256 amountInMax, address[] path, address to, uint256 deadline) returns (uint256[] amounts)",
-    "function swapTokensForExactTokens(uint256 amountOut, uint256 amountInMax, address[] path, address to, uint256 deadline) returns (uint256[] amounts)"
-];
-
-// Initialize a default ABI cache instance
-// The AbiCache's addAbi method will convert these string arrays to ethersUtils.Fragment[] by creating an Interface
-export const globalAbiCache = new AbiCache([
-    { name: 'ERC20', abi: ERC20ABI },
-    { name: 'UniswapV2Pair', abi: UniswapV2PairABI },
-    { name: 'UniswapV2Router02', abi: UniswapV2RouterABI },
-]);
-
-// Example: To load MEVBotV8Executor.json or SushiSwapRouter dynamically if not preloaded:
-// globalAbiCache.loadAbi('MEVBotV8Executor');
-// globalAbiCache.loadAbi('SushiSwapRouter'); // Assuming SushiSwapRouter.json is in ABI_DIR
-// These will be loaded on first call to getAbi('MEVBotV8Executor') or getAbi('SushiSwapRouter') if not preloaded.
+// Placeholder for ABI Utilities
+import fs from 'fs/promises';
+import path from 'path';
+import { utils as ethersUtils } from 'ethers';
+
+// Path to the ABIs directory.
+// Assuming 'src/abis' is copied to 'dist/abis' during build,
+// and this file 'abiUtils.js' will be in 'dist/utils'.
+// So, the path from 'dist/utils' to 'dist/abis' is '../abis'.
+const ABI_DIR = path.join(__dirname, '../abis');
+
+export interface IAbiCache {
+    loadAbi(name: string, filePath?: string): Promise<readonly ethersUtils.Fragment[] | null>;
+    getAbi(name: string): Promise<readonly ethersUtils.Fragment[] | null>;
+    // Allow addAbi to take string arrays which will be converted, or Fragment arrays
+    addAbi(name: string, abi: ethersUtils.Fragment[] | ReadonlyArray<string>): void;
+}
+
+export class AbiCache implements IAbiCache {
+    private cache: Map<string, readonly ethersUtils.Fragment[]> = new Map();
+
+    constructor(preloadAbis?: { name: string, path?: string, abi?: ethersUtils.Fragment[] | ReadonlyArray<string> }[]) {
+        if (preloadAbis) {
+            for (const item of preloadAbis) {
+                if (item.abi) {
+                    this.addAbi(item.name, item.abi);
+                } else if (item.path) { // Ensure path is provided if abi is not
+                    this.loadAbi(item.name, item.path); // Fire-and-forget loading
+                }
+            }
+        }
+    }
+
+    async loadAbi(name: string, filePath?: string): Promise<readonly ethersUtils.Fragment[] | null> {
+        const lowerCaseName = name.toLowerCase();
+        if (this.cache.has(lowerCaseName)) {
+            return this.cache.get(lowerCaseName)!;
+        }
+        const fPath = filePath || path.join(ABI_DIR, `${name}.json`); // Use name for filename, cache with lowerCaseName
+        try {
+            const abiString = await fs.readFile(fPath, 'utf-8');
+            // JSON.parse will produce an array of objects/strings, which Interface constructor can handle
+            // Changed JsonFragment to Fragment as per error message hint and Interface constructor flexibility
+            const abiInput = JSON.parse(abiString) as (string | ethersUtils.Fragment)[];
+            const iface = new ethersUtils.Interface(abiInput);
+            const fragments = iface.fragments; // iface.fragments is already readonly ethersUtils.Fragment[]
+            this.cache.set(lowerCaseName, fragments);
+            console.log(`ABI Cache: Loaded ABI for ${name} from ${fPath}`);
+            return fragments;
+        } catch (error) {
+            console.error(`ABI Cache: Error loading ABI for ${name} from ${fPath}:`, error);
+            return null;
+        }
+    }
+
+    async getAbi(name: string): Promise<readonly ethersUtils.Fragment[] | null> {
+        const lowerCaseName = name.toLowerCase();
+        if (!this.cache.has(lowerCaseName)) {
+            // loadAbi now returns readonly Fragment[], which is compatible
+            return this.loadAbi(name);
+        }
+        return this.cache.get(lowerCaseName) || null;
+    }
+
+    addAbi(name: string, abi: ethersUtils.Fragment[] | ReadonlyArray<string>): void {
+        const lowerCaseName = name.toLowerCase();
+        try {
+            const iface = new ethersUtils.Interface(abi);
+            // iface.fragments is readonly Fragment[], compatible with cache type
+            this.cache.set(lowerCaseName, iface.fragments);
+            console.log(`ABI Cache: Manually added/processed ABI for ${name}`);
+        } catch (error) {
+            console.error(`ABI Cache: Error processing ABI for ${name}:`, error);
+        }
+    }
+}
+
+// Pre-defined ABIs (can be loaded from JSON files as well)
+// Changed type annotation to ReadonlyArray<string>
+export const ERC20ABI: ReadonlyArray<string> = [
+    "function name() view returns (string)",
+    "function symbol() view returns (string)",
+    "function decimals() view returns (uint8)",
+    "function totalSupply() view returns (uint256)",
+    "function balanceOf(address owner) view returns (uint256)",
+    "function transfer(address to, uint amount) returns (bool)",
+    "function approve(address spender, uint amount) returns (bool)",
+    "function allowance(address owner, address spender) view returns (uint256)"
+];
+
+export const UniswapV2PairABI: ReadonlyArray<string> = [
+    "function name() external pure returns (string memory)",
+    "function symbol() external pure returns (string memory)",
+    "function decimals() external pure returns (uint8)",
+    "function totalSupply() external view returns (uint)",
+    "function balanceOf(address owner) external view returns (uint)",
+    "function allowance(address owner, address spender) external view returns (uint)",
+    "function approve(address spender, uint value) external returns (bool)",
+    "function transfer(address to, uint value) external returns (bool)",
+    "function transferFrom(address from, address to, uint value) external returns (bool)",
+    "function DOMAIN_SEPARATOR() external view returns (bytes32)",
+    "function PERMIT_TYPEHASH() external pure returns (bytes32)",
+    "function nonces(address owner) external view returns (uint)",
+    "function permit(address owner, address spender, uint value, uint deadline, uint8 v, bytes32 r, bytes32 s) external",
+    "event Approval(address indexed owner, address indexed spender, uint value)",
+    "event Transfer(address indexed from, address indexed to, uint value)",
+    "function MINIMUM_LIQUIDITY() external pure returns (uint)",
+    "function factory() external view returns (address)",
+    "function token0() external view returns (address)",
+    "function token1() external view returns (address)",
+    "function getReserves() external view returns (uint112 reserve0, uint112 reserve1, uint32 blockTimestampLast)",
+    "function price0CumulativeLast() external view returns (uint)",
+    "function price1CumulativeLast() external view returns (uint)",
+    "function kLast() external view returns (uint)",
+    "event Mint(address indexed sender, uint amount0, uint amount1)",
+    "event Burn(address indexed sender, uint amount0, uint1, address indexed to)",
+    "event Swap(address indexed sender, uint amount0In, uint amount1In, uint amount0Out, uint amount1Out, address indexed to)",
+    "event Sync(uint112 reserve0, uint112 reserve1)",
+    "function initialize(address, address) external",
+    "function skim(address to) external",
+    "function sync() external"
+];
+
+export const UniswapV2RouterABI: ReadonlyArray<string> = [
+    "constructor(address _factory, address _WETH)",
+    "function WETH() view returns (address)",
+    "function factory() view returns (address)",
+    "function addLiquidity(address tokenA, address tokenB, uint256 amountADesired, uint256 amountBDesired, uint256 amountAMin, uint256 amountBMin, address to, uint256 deadline) returns (uint256 amountA, uint256 amountB, uint256 liquidity)",
+    "function addLiquidityETH(address token, uint256 amountTokenDesired, uint256 amountTokenMin, uint256 amountETHMin, address to, uint256 deadline) payable returns (uint256 amountToken, uint256 amountETH, uint256 liquidity)",
+    "function getAmountIn(uint256 amountOut, uint256 reserveIn, uint256 reserveOut) pure returns (uint256 amountIn)",
+    "function getAmountOut(uint256 amountIn, uint256 reserveIn, uint256 reserveOut) pure returns (uint256 amountOut)",
+    "function getAmountsIn(uint256 amountOut, address[] path) view returns (uint256[] amounts)",
+    "function getAmountsOut(uint256 amountIn, address[] path) view returns (uint256[] amounts)",
+    "function quote(uint256 amountA, uint256 reserveA, uint256 reserveB) pure returns (uint256 amountB)",
+    "function removeLiquidity(address tokenA, address tokenB, uint256 liquidity, uint256 amountAMin, uint256 amountBMin, address to, uint256 deadline) returns (uint256 amountA, uint256 amountB)",
+    "function removeLiquidityETH(address token, uint256 liquidity, uint256 amountTokenMin, uint256 amountETHMin, address to, uint256 deadline) returns (uint256 amountToken, uint256 amountETH)",
+    "function removeLiquidityETHSupportingFeeOnTransferTokens(address token, uint256 liquidity, uint256 amountTokenMin, uint256 amountETHMin, address to, uint256 deadline) returns (uint256 amountETH)",
+    "function removeLiquidityETHWithPermit(address token, uint256 liquidity, uint256 amountTokenMin, uint256 amountETHMin, address to, uint256 deadline, bool approveMax, uint8 v, bytes32 r, bytes32 s) returns (uint256 amountToken, uint256 amountETH)",
+    "function removeLiquidityETHWithPermitSupportingFeeOnTransferTokens(address token, uint256 liquidity, uint256 amountTokenMin, uint256 amountETHMin, address to, uint256 deadline, bool approveMax, uint8 v, bytes32 r, bytes32 s) returns (uint256 amountETH)",
+    "function removeLiquidityWithPermit(address tokenA, address tokenB, uint256 liquidity, uint256 amountAMin, uint256 amountBMin, address to, uint256 deadline, bool approveMax, uint8 v, bytes32 r, bytes32 s) returns (uint256 amountA, uint256 amountB)",
+    "function swapETHForExactTokens(uint256 amountOut, address[] path, address to, uint256 deadline) payable returns (uint256[] amounts)",
+    "function swapExactETHForTokens(uint256 amountOutMin, address[] path, address to, uint256 deadline) payable returns (uint256[] amounts)",
+    "function swapExactETHForTokensSupportingFeeOnTransferTokens(uint256 amountOutMin, address[] path, address to, uint256 deadline) payable",
+    "function swapExactTokensForETH(uint256 amountIn, uint256 amountOutMin, address[] path, address to, uint256 deadline) returns (uint256[] amounts)",
+    "function swapExactTokensForETHSupportingFeeOnTransferTokens(uint256 amountIn, uint256 amountOutMin, address[] path, address to, uint256 deadline)",
+    "function swapExactTokensForTokens(uint256 amountIn, uint256 amountOutMin, address[] path, address to, uint256 deadline) returns (uint256[] amounts)",
+    "function swapExactTokensForTokensSupportingFeeOnTransferTokens(uint256 amountIn, uint256 amountOutMin, address[] path, address to, uint256 deadline)",
+    "function swapTokensForExactETH(uint256 amountOut, uint256 amountInMax, address[] path, address to, uint256 deadline) returns (uint256[] amounts)",
+    "function swapTokensForExactTokens(uint256 amountOut, uint256 amountInMax, address[] path, address to, uint256 deadline) returns (uint256[] amounts)"
+];
+
+// Initialize a default ABI cache instance
+// The AbiCache's addAbi method will convert these string arrays to ethersUtils.Fragment[] by creating an Interface
+export const globalAbiCache = new AbiCache([
+    { name: 'ERC20', abi: ERC20ABI },
+    { name: 'UniswapV2Pair', abi: UniswapV2PairABI },
+    { name: 'UniswapV2Router02', abi: UniswapV2RouterABI },
+]);
+
+// Example: To load MEVBotV8Executor.json or SushiSwapRouter dynamically if not preloaded:
+// globalAbiCache.loadAbi('MEVBotV8Executor');
+// globalAbiCache.loadAbi('SushiSwapRouter'); // Assuming SushiSwapRouter.json is in ABI_DIR
+// These will be loaded on first call to getAbi('MEVBotV8Executor') or getAbi('SushiSwapRouter') if not preloaded.