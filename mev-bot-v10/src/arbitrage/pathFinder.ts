--- conflicted
+++ resolved
@@ -1,153 +1,3 @@
-<<<<<<< HEAD
-import { ethers, BigNumber } from 'ethers';
-// Updated import statement:
-import { DecodedMempoolSwap } from '../interfaces/mempoolEvents.interface'; // Removed DecodedTransactionInput as it's part of DecodedMempoolSwap
-import { TokenInfo, DexPair } from '../utils/typeUtils'; // Assuming these are defined in shared types
-import { getLogger } from '../core/logger/loggerService';
-
-const logger = getLogger();
-
-// Local definition of DecodedMempoolSwap REMOVED
-
-// Represents a specific leg of an arbitrage
-export interface ArbitrageLeg {
-    dexName: string;
-    pairAddress: string; // LP address
-    tokenIn: TokenInfo;
-    tokenOut: TokenInfo;
-    // Optional: reserveIn and reserveOut at the time of path discovery can be useful
-    // reserveIn?: BigNumber;
-    // reserveOut?: BigNumber;
-}
-
-// Represents a 2-hop arbitrage path
-export interface ArbitragePath {
-    id: string; // e.g., Leg1PairAddr_Leg2PairAddr_TokenIntermediateSymbol
-    sourceTxHash: string; // Hash of the mempool tx that triggered this path search
-    tokenPath: [TokenInfo, TokenInfo, TokenInfo]; // e.g., [WETH, TOKEN_A, WETH]
-    leg1: ArbitrageLeg;
-    leg2: ArbitrageLeg;
-    // blockNumber?: number; // Block number of the triggering tx, if available
-    discoveryTimestamp: number; // When this path was found
-}
-
-// Information about available DEX pools needed by the pathfinder
-export interface DexPoolInfo {
-    pairAddress: string;
-    dexName: string; // e.g., "UniswapV2", "SushiSwap"
-    token0: TokenInfo;
-    token1: TokenInfo;
-    // Optionally include reserves if readily available to pathfinder, reduces lookups
-    // reserve0?: BigNumber;
-    // reserve1?: BigNumber;
-}
-
-
-/**
- * Identifies potential 2-hop arbitrage opportunities (e.g., WETH -> TokenA -> WETH)
- * triggered by an observed mempool swap.
- *
- * @param mempoolSwap The decoded swap transaction from the mempool.
- * @param baseToken The base token for the arbitrage (e.g., WETH).
- * @param coreWhitelistedTokens A list of whitelisted intermediate tokens.
- * @param availableDexPools A list of known DEX pools where the second hop might occur.
- * @returns An array of potential ArbitragePath objects.
- */
-export function findTwoHopOpportunities(
-    mempoolSwap: DecodedMempoolSwap, // Now using imported interface
-    baseToken: TokenInfo, // e.g. WETH
-    coreWhitelistedTokens: TokenInfo[],
-    availableDexPools: DexPoolInfo[]
-): ArbitragePath[] {
-    const opportunities: ArbitragePath[] = [];
-    // Accessing decodedInput directly from the imported DecodedMempoolSwap type
-    logger.debug({ txHash: mempoolSwap.hash, path: mempoolSwap.decodedInput.path }, "PathFinder: Analyzing mempool swap for 2-hop arbitrage.");
-
-    if (!mempoolSwap.decodedInput.path || mempoolSwap.decodedInput.path.length < 2) {
-        logger.debug({ txHash: mempoolSwap.hash }, "PathFinder: Mempool swap path is too short.");
-        return opportunities;
-    }
-
-    const tokenInAddr = mempoolSwap.decodedInput.path[0].toLowerCase();
-    const tokenOutAddr = mempoolSwap.decodedInput.path[mempoolSwap.decodedInput.path.length - 1].toLowerCase();
-
-    // Scenario 1: Mempool swap is BaseToken -> TokenX (Leg 1: BaseToken -> TokenX)
-    // We need to find a path TokenX -> BaseToken on another (or same) DEX (Leg 2)
-    if (tokenInAddr === baseToken.address.toLowerCase() && tokenOutAddr !== baseToken.address.toLowerCase()) {
-        const tokenXAddr = tokenOutAddr;
-        // Use findTokenInfo helper, assuming it's robust or coreWhitelistedTokens is comprehensive
-        const tokenX = coreWhitelistedTokens.find(t => t.address.toLowerCase() === tokenXAddr) ||
-                       findTokenInfo(tokenXAddr, mempoolSwap.decodedInput.path[1], coreWhitelistedTokens);
-
-
-        if (!tokenX) {
-            logger.debug({ txHash: mempoolSwap.hash, tokenXAddr }, "PathFinder: Intermediate token (TokenX) from Leg 1 is not whitelisted or info not found.");
-            return opportunities;
-        }
-
-        logger.debug({ txHash: mempoolSwap.hash, baseToken: baseToken.symbol, tokenX: tokenX.symbol }, `PathFinder: Leg 1 identified: ${baseToken.symbol} -> ${tokenX.symbol} via mempool tx on ${mempoolSwap.decodedInput.routerName}.`);
-
-        // Find Leg 2: TokenX -> BaseToken from available DEX pools
-        for (const pool of availableDexPools) {
-            // Check if pool contains TokenX and BaseToken
-            const poolToken0Addr = pool.token0.address.toLowerCase();
-            const poolToken1Addr = pool.token1.address.toLowerCase();
-
-            if ((poolToken0Addr === tokenX.address.toLowerCase() && poolToken1Addr === baseToken.address.toLowerCase()) ||
-                (poolToken1Addr === tokenX.address.toLowerCase() && poolToken0Addr === baseToken.address.toLowerCase())) {
-
-                const leg1DexName = mempoolSwap.decodedInput.routerName;
-                // The pairAddress for leg1 should ideally be part of DecodedMempoolSwap if known by mempool-ingestion
-                // For now, we'll use a placeholder or assume it might be part of an enriched mempoolSwap object
-                const leg1PairAddress = (mempoolSwap as any).pairAddress || `PAIR_FOR_${mempoolSwap.decodedInput.path.join('_')}_ON_${leg1DexName}`;
-
-
-                const path: ArbitragePath = {
-                    id: `${leg1PairAddress}-${pool.pairAddress}-${tokenX.symbol}`,
-                    sourceTxHash: mempoolSwap.hash, // Use hash from the root of DecodedMempoolSwap
-                    tokenPath: [baseToken, tokenX, baseToken],
-                    leg1: {
-                        dexName: leg1DexName,
-                        pairAddress: leg1PairAddress,
-                        tokenIn: baseToken,
-                        tokenOut: tokenX,
-                    },
-                    leg2: {
-                        dexName: pool.dexName,
-                        pairAddress: pool.pairAddress,
-                        tokenIn: tokenX,
-                        tokenOut: baseToken,
-                    },
-                    discoveryTimestamp: Date.now(),
-                    // blockNumber: mempoolSwap.blockNumber // if available on DecodedMempoolSwap
-                };
-                opportunities.push(path);
-                logger.info({ pathId: path.id, leg1Dex: path.leg1.dexName, leg2Dex: path.leg2.dexName }, `PathFinder: Potential 2-hop opportunity found for ${baseToken.symbol}->${tokenX.symbol}->${baseToken.symbol}`);
-            }
-        }
-    }
-    // Scenario 2: Mempool swap is TokenX -> BaseToken (Less common to trigger from this direction for A->B->A, but possible for other patterns)
-    // This logic would be similar but inverted.
-
-    return opportunities;
-}
-
-
-// Helper to find token info if only address is known from path
-function findTokenInfo(address: string, symbolHint: string | undefined, knownTokens: TokenInfo[]): TokenInfo | undefined {
-    let token = knownTokens.find(t => t.address.toLowerCase() === address.toLowerCase());
-    if (token) return token;
-
-    if (symbolHint) { // Only search by symbol if a hint is available
-        token = knownTokens.find(t => t.symbol.toUpperCase() === symbolHint.toUpperCase());
-        if (token) {
-            // If found by symbol, ensure we return it with the correct address from the path
-            return { ...token, address: address };
-        }
-    }
-    return undefined;
-}
-=======
 import { ethers, BigNumber } from 'ethers';
 import { DecodedTransactionInput } from '../../mempool-ingestion-service/src/services/transactionDecoder'; // Adjust path as needed, or define a shared type
 import { TokenInfo, DexPair } from '../utils/typeUtils'; // Assuming these are defined in shared types
@@ -313,5 +163,4 @@
     // logger.warn(`PathFinder: Token info for address ${address} (hint: ${symbolHint}) not found in whitelisted tokens. Using placeholder.`);
     // return { address, symbol: symbolHint || "UNKNOWN", decimals: 18 }; // Defaulting decimals, bad idea
     return undefined;
-}
->>>>>>> 8a105562
+}