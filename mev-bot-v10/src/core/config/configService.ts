--- conflicted
+++ resolved
@@ -1,285 +1,3 @@
-<<<<<<< HEAD
-import dotenv from 'dotenv';
-import path from 'path';
-import fs from 'fs';
-import yaml from 'js-yaml';
-import { SecretManagerServiceClient } from '@google-cloud/secret-manager';
-import pino from 'pino'; // Temporary logger for config service itself
-
-// Temporary simple logger for setup phase
-const tempLogger = pino({ level: process.env.LOG_LEVEL || 'info' });
-
-// Load .env file from project root if it exists (mainly for local development)
-const envPath = path.resolve(process.cwd(), '.env');
-dotenv.config({ path: envPath });
-
-export interface NetworkRpcConfig {
-    httpUrl?: string;
-    wssUrl?: string;
-}
-
-export interface AppConfig {
-    nodeEnv: 'development' | 'production' | 'test';
-    logLevel: string;
-    gcpProjectId?: string; // Optional, as it might be inferred from ADC or YAML
-
-    // rpcUrls, kmsKeyPath, firestore settings will now primarily come from YAML
-    // and be accessed via get('path.to.key')
-    // For example: get('rpc_urls.mainnet.httpUrl')
-
-    // For Secret Manager
-    // Array of secret names (short names, not full paths) to load if in production
-    // This can remain to indicate which secrets to fetch, which then override specific YAML paths via env var mapping
-    secretsToLoad?: string[];
-}
-
-export class ConfigService {
-    private config: Record<string, any> = {};
-
-    constructor() {
-        this.loadConfigFromFile(); // Load YAML first
-        this.overrideWithEnv();    // Then override with ENV
-        tempLogger.info('Configuration initialized from YAML and/or environment variables.');
-    }
-
-    private loadConfigFromFile(): void {
-        const yamlPath = path.resolve(process.cwd(), 'config', 'config.yaml');
-        const yamlExamplePath = path.resolve(process.cwd(), 'config', 'config.yaml.example');
-        let effectivePath = '';
-
-        if (fs.existsSync(yamlPath)) {
-            effectivePath = yamlPath;
-        } else if (fs.existsSync(yamlExamplePath)) {
-            effectivePath = yamlExamplePath;
-            tempLogger.warn('config.yaml not found, using config.yaml.example as fallback.');
-        } else {
-            tempLogger.warn('Neither config.yaml nor config.yaml.example found. Relying solely on environment variables and defaults.');
-            return;
-        }
-
-        try {
-            const fileContents = fs.readFileSync(effectivePath, 'utf8');
-            this.config = yaml.load(fileContents) as Record<string, any> || {}; // Ensure config is an object
-            tempLogger.info(`Configuration loaded from ${effectivePath}`);
-        } catch (e) {
-            tempLogger.error({ err: e, path: effectivePath }, `Error loading configuration file ${effectivePath}.`);
-            this.config = {}; // Initialize to empty if error
-        }
-    }
-
-    private overrideWithEnv(): void {
-        // Define a mapping for environment variables to config paths
-        const envToConfigMap: Record<string, string> = {
-            'NODE_ENV': 'node_env',
-            'LOG_LEVEL': 'log_level',
-            'GCP_PROJECT_ID': 'gcp_project_id',
-            'RPC_URL_MAINNET_HTTP': 'rpc_urls.mainnet.httpUrl',
-            'RPC_URL_MAINNET_WSS': 'rpc_urls.mainnet.wssUrl',
-            'RPC_URL_SEPOLIA_HTTP': 'rpc_urls.sepolia.httpUrl',
-            'RPC_URL_SEPOLIA_WSS': 'rpc_urls.sepolia.wssUrl',
-            'KMS_KEY_PATH': 'kms_config.operational_wallet_key_path',
-            'FIRESTORE_PROJECT_ID': 'firestore_config.project_id',
-            'FIRESTORE_COLLECTION_V10': 'firestore_config.main_collection_v10',
-            'MEV_BOT_MEMPOOL_WS_URL': 'mempool_ingestion.publisher_url',
-            'CORE_WHITELISTED_TOKENS_CSV': 'opportunity_service.core_whitelisted_tokens_csv',
-            'BASE_TOKEN_ADDRESS': 'opportunity_service.base_token_address',
-            'BASE_TOKEN_SYMBOL': 'opportunity_service.base_token_symbol',
-            'BASE_TOKEN_DECIMALS': 'opportunity_service.base_token_decimals',
-            'DEFAULT_SWAP_AMOUNT_BASE_TOKEN': 'simulation_service.default_swap_amount_base_token',
-            'MIN_NET_PROFIT_BASE_TOKEN_WEI': 'simulation_service.min_net_profit_base_token_wei',
-            'SECRETS_TO_LOAD': 'secrets_to_load',
-            'LOG_DISCARDED_OPPORTUNITIES': 'data_collection.log_discarded_opportunities',
-            'MEMPOOL_MAX_RECONNECT_ATTEMPTS': 'mempool_ingestion.max_reconnect_attempts',
-            'MEMPOOL_RECONNECT_INTERVAL_MS': 'mempool_ingestion.reconnect_interval_ms',
-            'MIN_PROFIT_THRESHOLD_USD': 'simulation_service.min_profit_threshold_usd',
-            'PAPER_TRADING_ENABLED': 'paper_trading_config.enabled',
-            'EXECUTION_ENABLED': 'execution_config.enabled',
-            'BLOCK_UPDATE_INTERVAL_MS': 'orchestrator.block_update_interval_ms',
-            'UNISWAPV2_ROUTER_ADDRESS': 'opportunity_service.dex_routers.UniswapV2Router02',
-            'SUSHISWAP_ROUTER_ADDRESS': 'opportunity_service.dex_routers.SushiSwapRouter',
-            'WETH_USD_PRICE_ESTIMATE': 'price_service.weth_usd_price_estimate',
-        };
-
-        for (const envVar in envToConfigMap) {
-            if (process.env[envVar] !== undefined) {
-                const configPath = envToConfigMap[envVar];
-                let value: any = process.env[envVar];
-                if (typeof value === 'string') {
-                    if (!isNaN(Number(value)) && value.trim() !== '') {
-                        value = Number(value);
-                    } else if (value.toLowerCase() === 'true') {
-                        value = true;
-                    } else if (value.toLowerCase() === 'false') {
-                        value = false;
-                    } else if (configPath === 'secrets_to_load' && typeof value === 'string') {
-                        value = value.split(',').map(s => s.trim());
-                    }
-                }
-                this.setNestedProperty(this.config, configPath, value);
-            }
-        }
-
-        this.config.nodeEnv = process.env.NODE_ENV || this.get('node_env') || 'development';
-        this.config.logLevel = process.env.LOG_LEVEL || this.get('log_level') || 'info';
-        this.config.gcpProjectId = process.env.GCP_PROJECT_ID || this.get('gcp_project_id');
-        if(process.env.SECRETS_TO_LOAD) {
-            this.config.secretsToLoad = process.env.SECRETS_TO_LOAD.split(',').map(s => s.trim());
-        } else if (!this.get('secrets_to_load')) {
-            this.config.secretsToLoad = [];
-        }
-    }
-
-    private setNestedProperty(obj: Record<string, any>, path: string, value: any) {
-        const keys = path.split('.');
-        let current = obj;
-        for (let i = 0; i < keys.length - 1; i++) {
-            if (current[keys[i]] === undefined || typeof current[keys[i]] !== 'object') {
-                current[keys[i]] = {};
-            }
-            current = current[keys[i]];
-        }
-        current[keys[keys.length - 1]] = value;
-    }
-
-    // Keep loadSecretsFromGcp, but it will need adjustment for how it sets values
-    // For now, it might set ENV VARS which then overrideWithEnv picks up, or directly set via setNestedProperty
-    public async loadSecretsFromGcp(): Promise<void> {
-        if (this.config.nodeEnv !== 'production' || !this.config.secretsToLoad || this.config.secretsToLoad.length === 0) {
-            tempLogger.info('Not in production or no secrets specified to load from GCP Secret Manager.');
-            return;
-        }
-
-        if (!this.config.gcpProjectId) {
-            tempLogger.error('GCP_PROJECT_ID is not set. Cannot load secrets from Secret Manager.');
-            // In a real app, you might throw an error here or have a fallback.
-            return;
-        }
-
-        const secretClient = new SecretManagerServiceClient();
-        tempLogger.info(`Loading secrets from GCP Secret Manager for project ${this.config.gcpProjectId}: ${this.config.secretsToLoad.join(', ')}`);
-
-        for (const secretName of this.config.secretsToLoad) {
-            try {
-                const [version] = await secretClient.accessSecretVersion({
-                    name: `projects/${this.config.gcpProjectId}/secrets/${secretName}/versions/latest`,
-                });
-
-                if (version.payload?.data) {
-                    const secretValue = version.payload.data.toString();
-                    // How to map secretName to a config property?
-                    // For now, let's assume secretName directly maps to an env var name.
-                    // process.env[secretName] = secretValue; // This makes it available via process.env
-
-                    // Or, update config object directly if names match AppConfig keys or a predefined mapping
-                    // This requires a more sophisticated mapping logic if secret names don't match config keys.
-                    // Example: if secretName is "RPC_URL_MAINNET_HTTP_SECRET", map to rpcUrls.mainnet.httpUrl
-                    // For simplicity, let's log and user must ensure env vars are set by this process or startup script
-                    tempLogger.info(`Secret ${secretName} loaded. Set it as process.env.${secretName.toUpperCase()} if not already.`);
-
-                    // A more direct update (example - requires careful key mapping):
-                    if (secretName === 'RPC_URL_MAINNET_HTTP' && this.config.rpcUrls?.mainnet) this.config.rpcUrls.mainnet.httpUrl = secretValue;
-                    else if (secretName === 'RPC_URL_MAINNET_WSS' && this.config.rpcUrls?.mainnet) this.config.rpcUrls.mainnet.wssUrl = secretValue;
-                    else if (secretName === 'KMS_KEY_PATH') this.config.kmsKeyPath = secretValue;
-                    // ... add more mappings as needed based on your secret naming strategy
-
-                } else {
-                    tempLogger.warn(`Secret ${secretName} has no payload data.`);
-                }
-            } catch (error) {
-                tempLogger.error({ err: error, secretName }, `Failed to load secret: ${secretName}`);
-                // Decide if this is fatal or if defaults are acceptable
-            }
-        }
-        tempLogger.info('Finished attempting to load secrets from GCP Secret Manager.');
-        // Re-log or re-validate critical configs if they were expected from secrets
-    }
-
-
-    // Helper to get the envToConfigMap, potentially useful for loadSecretsFromGcp
-    private getEnvToConfigMap(): Record<string, string> {
-        return {
-            'NODE_ENV': 'node_env',
-            'LOG_LEVEL': 'log_level',
-            'GCP_PROJECT_ID': 'gcp_project_id',
-            'RPC_URL_MAINNET_HTTP': 'rpc_urls.mainnet.httpUrl',
-            'RPC_URL_MAINNET_WSS': 'rpc_urls.mainnet.wssUrl',
-            'RPC_URL_SEPOLIA_HTTP': 'rpc_urls.sepolia.httpUrl',
-            'RPC_URL_SEPOLIA_WSS': 'rpc_urls.sepolia.wssUrl',
-            'KMS_KEY_PATH': 'kms_config.operational_wallet_key_path',
-            'FIRESTORE_PROJECT_ID': 'firestore_config.project_id',
-            'FIRESTORE_COLLECTION_V10': 'firestore_config.main_collection_v10',
-            'MEV_BOT_MEMPOOL_WS_URL': 'mempool_ingestion.publisher_url',
-            'CORE_WHITELISTED_TOKENS_CSV': 'opportunity_service.core_whitelisted_tokens_csv',
-            'BASE_TOKEN_ADDRESS': 'opportunity_service.base_token_address',
-            'BASE_TOKEN_SYMBOL': 'opportunity_service.base_token_symbol',
-            'BASE_TOKEN_DECIMALS': 'opportunity_service.base_token_decimals',
-            'DEFAULT_SWAP_AMOUNT_BASE_TOKEN': 'simulation_service.default_swap_amount_base_token',
-            'MIN_NET_PROFIT_BASE_TOKEN_WEI': 'simulation_service.min_net_profit_base_token_wei',
-            'SECRETS_TO_LOAD': 'secrets_to_load',
-            'LOG_DISCARDED_OPPORTUNITIES': 'data_collection.log_discarded_opportunities',
-            'MEMPOOL_MAX_RECONNECT_ATTEMPTS': 'mempool_ingestion.max_reconnect_attempts',
-            'MEMPOOL_RECONNECT_INTERVAL_MS': 'mempool_ingestion.reconnect_interval_ms',
-            'MIN_PROFIT_THRESHOLD_USD': 'simulation_service.min_profit_threshold_usd',
-            'PAPER_TRADING_ENABLED': 'paper_trading_config.enabled',
-            'EXECUTION_ENABLED': 'execution_config.enabled',
-            'BLOCK_UPDATE_INTERVAL_MS': 'orchestrator.block_update_interval_ms',
-            'UNISWAPV2_ROUTER_ADDRESS': 'opportunity_service.dex_routers.UniswapV2Router02',
-            'SUSHISWAP_ROUTER_ADDRESS': 'opportunity_service.dex_routers.SushiSwapRouter',
-            'WETH_USD_PRICE_ESTIMATE': 'price_service.weth_usd_price_estimate',
-        };
-    }
-
-    public get(path: string): any | undefined {
-        const keys = path.split('.');
-        let current = this.config;
-        for (const key of keys) {
-            if (current === null || typeof current !== 'object' || !(key in current)) {
-                return undefined;
-            }
-            current = current[key];
-        }
-        return current;
-    }
-
-    public getOrThrow(path: string): any {
-        const value = this.get(path);
-        if (value === undefined || value === null) { // Allow empty string by not checking value === ''
-            throw new Error(`Configuration error: Missing required config path '${path}'`);
-        }
-        // Allow empty CSV for tokens, otherwise throw if string is empty
-        if (typeof value === 'string' && value.trim() === '' && path !== 'opportunity_service.core_whitelisted_tokens_csv') {
-             throw new Error(`Configuration error: Empty required config path '${path}'`);
-        }
-        return value;
-    }
-
-    // Specific getter for RPC URLs for convenience - adjust to new structure
-    public getRpcConfig(networkName: string): NetworkRpcConfig | undefined {
-        const httpUrl = this.get(`rpc_urls.${networkName}.httpUrl`);
-        const wssUrl = this.get(`rpc_urls.${networkName}.wssUrl`);
-        if (httpUrl || wssUrl) {
-            return { httpUrl, wssUrl };
-        }
-        return undefined;
-    }
-
-    public isProduction(): boolean {
-        return this.get('node_env') === 'production';
-    }
-}
-
-// Export a singleton instance
-// The initialization of secrets should be handled asynchronously at app startup.
-// const configService = new ConfigService();
-// export default configService;
-
-// Usage:
-// import { ConfigService } from './config.service';
-// const configService = new ConfigService();
-// await configService.loadSecretsFromGcp(); // Call this early in app bootstrap
-// export default configService;
-// This pattern is better for async init.
-=======
 import dotenv from 'dotenv';
 import path from 'path';
 import fs from 'fs';
@@ -582,5 +300,4 @@
 // await configService.loadSecretsFromGcp(); // Call this early in app bootstrap
 // export default configService;
 // This pattern is better for async init.
->>>>>>> 36b62ed1
 // For this file structure, we'll export the class and expect instantiation and async loading in main.ts or similar.