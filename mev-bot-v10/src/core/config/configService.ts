--- conflicted
+++ resolved
@@ -1,241 +1,3 @@
-<<<<<<< HEAD
-import dotenv from 'dotenv';
-import path from 'path';
-import { SecretManagerServiceClient } from '@google-cloud/secret-manager';
-import pino from 'pino'; // Temporary logger for config service itself
-
-// Import shared interfaces
-import {
-    AppConfig,
-    NetworkRpcConfig,
-    DexRouterConfig,
-    KnownDexPoolEntryConfig,
-    InitialPortfolioAssetConfig,
-    isValidAppConfig // Optional: for validation after loading
-} from '../../interfaces/appConfig.interface';
-
-// Temporary simple logger for setup phase, as main logger depends on this config
-const tempLogger = pino({ level: process.env.LOG_LEVEL || 'info' });
-
-// Load .env file from project root if it exists (mainly for local development)
-const envPath = path.resolve(process.cwd(), '.env');
-dotenv.config({ path: envPath });
-
-export class ConfigService {
-    // Use the imported AppConfig. All values are initially undefined or string from process.env
-    private envVars: { [key: string]: string | undefined } = process.env;
-    private config: AppConfig; // This will hold the parsed and typed config
-
-    constructor() {
-        this.config = this.loadAndParseEnv();
-        tempLogger.info('ConfigService: Initial configuration loaded and parsed from environment variables.');
-        // Optionally validate after loading
-        if (!isValidAppConfig(this.config)) {
-            // isValidAppConfig should log specific errors
-            tempLogger.fatal("ConfigService: Initial configuration is invalid. Please check environment variables and .env file against appConfig.interface.ts requirements.");
-            // Depending on severity, you might throw an error or exit
-            // For now, we'll allow the app to continue starting so other services can report missing specific configs.
-            // throw new Error("Initial configuration is invalid.");
-        }
-    }
-
-    private loadAndParseEnv(): AppConfig {
-        // All values from process.env are strings or undefined.
-        // The AppConfig interface defined in appConfig.interface.ts expects these raw string values.
-        // Parsing to numbers, booleans, arrays, or JSON objects happens in specific getters or service constructors.
-        return {
-            NODE_ENV: (this.envVars.NODE_ENV || 'development') as AppConfig['NODE_ENV'],
-            LOG_LEVEL: this.envVars.LOG_LEVEL || 'info',
-            GCP_PROJECT_ID: this.envVars.GCP_PROJECT_ID,
-
-            RPC_URL_MAINNET_HTTP: this.envVars.RPC_URL_MAINNET_HTTP,
-            RPC_URL_MAINNET_WSS: this.envVars.RPC_URL_MAINNET_WSS,
-            RPC_URL_SEPOLIA_HTTP: this.envVars.RPC_URL_SEPOLIA_HTTP,
-            RPC_URL_SEPOLIA_WSS: this.envVars.RPC_URL_SEPOLIA_WSS,
-
-            KMS_KEY_PATH: this.envVars.KMS_KEY_PATH,
-
-            FIRESTORE_PROJECT_ID: this.envVars.FIRESTORE_PROJECT_ID || this.envVars.GCP_PROJECT_ID,
-            FIRESTORE_COLLECTION_V10: this.envVars.FIRESTORE_COLLECTION_V10 || 'mevBotV10Data_default',
-            FIRESTORE_PAPER_TRADE_COLLECTION: this.envVars.FIRESTORE_PAPER_TRADE_COLLECTION || 'paperTradesV10_default',
-
-            MEV_BOT_MEMPOOL_WS_URL: this.envVars.MEV_BOT_MEMPOOL_WS_URL || '', // Required, checked by isValidAppConfig
-            MEMPOOL_MAX_RECONNECT_ATTEMPTS: this.envVars.MEMPOOL_MAX_RECONNECT_ATTEMPTS,
-            MEMPOOL_RECONNECT_INTERVAL_MS: this.envVars.MEMPOOL_RECONNECT_INTERVAL_MS,
-
-            BASE_TOKEN_ADDRESS: this.envVars.BASE_TOKEN_ADDRESS || '', // Required
-            BASE_TOKEN_SYMBOL: this.envVars.BASE_TOKEN_SYMBOL || 'WETH',
-            BASE_TOKEN_DECIMALS: this.envVars.BASE_TOKEN_DECIMALS || '18',
-            CORE_WHITELISTED_TOKENS_CSV: this.envVars.CORE_WHITELISTED_TOKENS_CSV || '',
-
-            KNOWN_DEX_POOLS_CONFIG: this.envVars.KNOWN_DEX_POOLS_CONFIG,
-            DEX_ROUTERS: this.envVars.DEX_ROUTERS,
-
-            DEFAULT_SWAP_AMOUNT_BASE_TOKEN: this.envVars.DEFAULT_SWAP_AMOUNT_BASE_TOKEN || '0.1',
-            MIN_NET_PROFIT_BASE_TOKEN_WEI: this.envVars.MIN_NET_PROFIT_BASE_TOKEN_WEI || '1000000000000000', // 0.001 ETH
-
-            PROFIT_REALISM_MAX_PERCENTAGE: this.envVars.PROFIT_REALISM_MAX_PERCENTAGE || '50.0',
-            MAX_PROFIT_USD_V10: this.envVars.MAX_PROFIT_USD_V10 || '5000.0',
-            OPPORTUNITY_FRESHNESS_LIMIT_MS: this.envVars.OPPORTUNITY_FRESHNESS_LIMIT_MS || '15000',
-            MAX_BLOCK_AGE_FOR_OPPORTUNITY: this.envVars.MAX_BLOCK_AGE_FOR_OPPORTUNITY || '3',
-            DEFAULT_SWAP_GAS_UNITS: this.envVars.DEFAULT_SWAP_GAS_UNITS || '200000',
-            WETH_USD_PRICE_ESTIMATE: this.envVars.WETH_USD_PRICE_ESTIMATE || '2000.0',
-
-            PAPER_TRADING_MODE: this.envVars.PAPER_TRADING_MODE || 'true',
-            EXECUTION_ENABLED: this.envVars.EXECUTION_ENABLED || 'false',
-            LOG_DISCARDED_OPPORTUNITIES: this.envVars.LOG_DISCARDED_OPPORTUNITIES,
-            BLOCK_UPDATE_INTERVAL_MS: this.envVars.BLOCK_UPDATE_INTERVAL_MS,
-            INITIAL_PORTFOLIO: this.envVars.INITIAL_PORTFOLIO,
-            SECRETS_TO_LOAD: this.envVars.SECRETS_TO_LOAD,
-        };
-    }
-
-    public async loadSecretsFromGcp(): Promise<void> {
-        if (this.config.NODE_ENV !== 'production' || !this.config.SECRETS_TO_LOAD) {
-            tempLogger.info('ConfigService: Not in production or no SECRETS_TO_LOAD specified.');
-            return;
-        }
-
-        const secretsToLoadArray = this.config.SECRETS_TO_LOAD.split(',').map(s => s.trim()).filter(s => s);
-        if (secretsToLoadArray.length === 0) {
-            tempLogger.info('ConfigService: SECRETS_TO_LOAD was empty after parsing.');
-            return;
-        }
-
-        if (!this.config.GCP_PROJECT_ID) {
-            tempLogger.error('ConfigService: GCP_PROJECT_ID is not set. Cannot load secrets from Secret Manager.');
-            return; // Or throw
-        }
-
-        const secretClient = new SecretManagerServiceClient();
-        tempLogger.info(`ConfigService: Loading secrets from GCP Secret Manager for project ${this.config.GCP_PROJECT_ID}: ${secretsToLoadArray.join(', ')}`);
-
-        for (const secretName of secretsToLoadArray) {
-            try {
-                const fullSecretPath = `projects/${this.config.GCP_PROJECT_ID}/secrets/${secretName}/versions/latest`;
-                const [version] = await secretClient.accessSecretVersion({ name: fullSecretPath });
-
-                if (version.payload?.data) {
-                    const secretValue = version.payload.data.toString();
-                    // Override the corresponding key in this.config.
-                    // The secretName from SECRETS_TO_LOAD should match a key in AppConfig.
-                    if (secretName in this.config) {
-                        (this.config as any)[secretName] = secretValue; // Type assertion needed here
-                        tempLogger.info(`ConfigService: Secret '${secretName}' loaded and updated in config.`);
-                    } else {
-                        tempLogger.warn(`ConfigService: Secret '${secretName}' loaded from GCP, but it does not directly map to a key in AppConfig. It will be available via process.env.${secretName} if set by GCP environment, but prefer direct AppConfig mapping.`);
-                        // Optionally, set it to process.env if that's the fallback mechanism
-                        // process.env[secretName] = secretValue;
-                    }
-                } else {
-                    tempLogger.warn(`ConfigService: Secret ${secretName} has no payload data.`);
-                }
-            } catch (error) {
-                tempLogger.error({ err: error, secretName }, `ConfigService: Failed to load secret: ${secretName}`);
-            }
-        }
-        tempLogger.info('ConfigService: Finished attempting to load secrets from GCP Secret Manager.');
-        // Re-validate if critical configs were expected from secrets and might still be missing
-        if (!isValidAppConfig(this.config)) {
-             tempLogger.warn("ConfigService: Configuration may still be invalid after attempting to load secrets.");
-        }
-    }
-
-    /**
-     * Gets a configuration value. Values are typically strings as they come from environment variables.
-     * Consumers of this service are responsible for parsing into appropriate types (number, boolean, JSON)
-     * or use specific typed getters if provided.
-     */
-    public get<K extends keyof AppConfig>(key: K): AppConfig[K] {
-        // This now directly returns the (potentially string) value from the parsed config.
-        // Type casting or parsing should be done by the consumer or in specific typed getters.
-        return this.config[key];
-    }
-
-    /**
-     * Gets a configuration value and throws an error if it's missing or empty.
-     */
-    public getOrThrow<K extends keyof AppConfig>(key: K): NonNullable<AppConfig[K]> {
-        const value = this.config[key];
-        if (value === undefined || value === null || (typeof value === 'string' && value.trim() === '')) {
-            const errorMsg = `Configuration error: Missing or empty required config key '${key}'`;
-            tempLogger.fatal(errorMsg); // Use tempLogger as main logger might not be fully set up
-            throw new Error(errorMsg);
-        }
-        return value as NonNullable<AppConfig[K]>;
-    }
-
-    // Example of a specific typed getter (consumers should prefer these)
-    public getRpcUrlsForNetwork(networkName: string): NetworkRpcConfig | undefined {
-        const httpKey = `RPC_URL_${networkName.toUpperCase()}_HTTP` as keyof AppConfig;
-        const wssKey = `RPC_URL_${networkName.toUpperCase()}_WSS` as keyof AppConfig;
-
-        const httpUrl = this.config[httpKey] as string | undefined;
-        const wssUrl = this.config[wssKey] as string | undefined;
-
-        if (httpUrl || wssUrl) {
-            return { httpUrl, wssUrl };
-        }
-        return undefined;
-    }
-
-    public getKnownDexPools(): KnownDexPoolEntryConfig[] {
-        const jsonString = this.get('KNOWN_DEX_POOLS_CONFIG');
-        if (jsonString) {
-            try {
-                return JSON.parse(jsonString) as KnownDexPoolEntryConfig[];
-            } catch (e) {
-                tempLogger.error({err: e, jsonString}, "Failed to parse KNOWN_DEX_POOLS_CONFIG JSON string.");
-                return [];
-            }
-        }
-        return [];
-    }
-
-    public getDexRouters(): DexRouterConfig {
-        const jsonString = this.get('DEX_ROUTERS');
-        if (jsonString) {
-            try {
-                return JSON.parse(jsonString) as DexRouterConfig;
-            } catch (e) {
-                tempLogger.error({err: e, jsonString}, "Failed to parse DEX_ROUTERS JSON string.");
-                return {};
-            }
-        }
-        return {};
-    }
-
-    public getInitialPortfolio(): InitialPortfolioAssetConfig {
-        const jsonString = this.get('INITIAL_PORTFOLIO');
-        if (jsonString) {
-            try {
-                return JSON.parse(jsonString) as InitialPortfolioAssetConfig;
-            } catch (e) {
-                tempLogger.error({err: e, jsonString}, "Failed to parse INITIAL_PORTFOLIO JSON string.");
-                return {};
-            }
-        }
-        return {};
-    }
-
-
-    public isProduction(): boolean {
-        return this.config.NODE_ENV === 'production';
-    }
-}
-
-// Singleton export pattern:
-// const configServiceInstance = new ConfigService();
-// export default configServiceInstance;
-// To use this, ensure async operations like loadSecretsFromGcp are handled appropriately at app startup.
-// For example, in main.ts:
-// async function bootstrap() {
-//   await configServiceInstance.loadSecretsFromGcp();
-//   // ... rest of the app
-// }
-// bootstrap();
-// For now, exporting the class to be instantiated in main.ts which will handle async loading.
-=======
 import dotenv from 'dotenv';
 import path from 'path';
 import { SecretManagerServiceClient } from '@google-cloud/secret-manager';
@@ -386,5 +148,4 @@
 // await configService.loadSecretsFromGcp(); // Call this early in app bootstrap
 // export default configService;
 // This pattern is better for async init.
-// For this file structure, we'll export the class and expect instantiation and async loading in main.ts or similar.
->>>>>>> 8a105562
+// For this file structure, we'll export the class and expect instantiation and async loading in main.ts or similar.