--- conflicted
+++ resolved
@@ -1,29 +1,3 @@
-<<<<<<< HEAD
-import { TransactionResponse, BigNumberish, Result } from "ethers"; // Ethers v6 specific imports
-
-export interface DecodedTransactionInput {
-    functionName: string;
-    signature: string;
-    args: Result; // Ethers v6 Result type
-    path?: string[];
-    amountOutMin?: BigNumberish;
-    amountIn?: BigNumberish;
-    amountOut?: BigNumberish;
-    amountInMax?: BigNumberish;
-    to?: string;
-    deadline?: BigNumberish;
-    tokenA?: string;
-    tokenB?: string;
-    amountADesired?: BigNumberish;
-    amountBDesired?: BigNumberish;
-    amountAMin?: BigNumberish;
-    amountBMin?: BigNumberish;
-    liquidity?: BigNumberish;
-}
-
-export interface FilterableTransaction extends TransactionResponse { // Ethers v6 TransactionResponse
-    decodedInput?: DecodedTransactionInput & { routerName: string };
-=======
 import { ethers, Provider, BigNumberish } from 'ethers';
 import { Dict, TokenInfo, DexPair } from '@utils/typeUtils';
 
@@ -91,5 +65,4 @@
   estimatedGasCostBaseToken: BigNumberish;
   simulationTimestamp: number;
   pathId: string;
->>>>>>> 787228ed
 }